/**
 * @file      The central metamask controller. Aggregates other controllers and exports an api.
 * @copyright Copyright (c) 2018 MetaMask
 * @license   MIT
 */

const EventEmitter = require('events')
const pump = require('pump')
const Dnode = require('dnode')
const ObservableStore = require('obs-store')
const ComposableObservableStore = require('./lib/ComposableObservableStore')
const asStream = require('obs-store/lib/asStream')
const AccountTracker = require('./lib/account-tracker')
const RpcEngine = require('json-rpc-engine')
const debounce = require('debounce')
const createEngineStream = require('json-rpc-middleware-stream/engineStream')
const createFilterMiddleware = require('eth-json-rpc-filters')
const createOriginMiddleware = require('./lib/createOriginMiddleware')
const createLoggerMiddleware = require('./lib/createLoggerMiddleware')
const createProviderMiddleware = require('./lib/createProviderMiddleware')
const setupMultiplex = require('./lib/stream-utils.js').setupMultiplex
const KeyringController = require('eth-keyring-controller')
const NetworkController = require('./controllers/network')
const PreferencesController = require('./controllers/preferences')
const CurrencyController = require('./controllers/currency')
const NoticeController = require('./notice-controller')
const ShapeShiftController = require('./controllers/shapeshift')
const AddressBookController = require('./controllers/address-book')
const InfuraController = require('./controllers/infura')
const BlacklistController = require('./controllers/blacklist')
const RecentBlocksController = require('./controllers/recent-blocks')
const MessageManager = require('./lib/message-manager')
const PersonalMessageManager = require('./lib/personal-message-manager')
const TypedMessageManager = require('./lib/typed-message-manager')
const TransactionController = require('./controllers/transactions')
const BalancesController = require('./controllers/computed-balances')
const TokenRatesController = require('./controllers/token-rates')
const DetectTokensController = require('./controllers/detect-tokens')
const nodeify = require('./lib/nodeify')
const accountImporter = require('./account-import-strategies')
const getBuyEthUrl = require('./lib/buy-eth-url')
const Mutex = require('await-semaphore').Mutex
const version = require('../manifest.json').version
const BN = require('ethereumjs-util').BN
const GWEI_BN = new BN('1000000000')
const percentile = require('percentile')
const seedPhraseVerifier = require('./lib/seed-phrase-verifier')
const log = require('loglevel')
const TrezorKeyring = require('eth-trezor-keyring')
const LedgerBridgeKeyring = require('eth-ledger-bridge-keyring')
const EthQuery = require('eth-query')
const ethUtil = require('ethereumjs-util')
const sigUtil = require('eth-sig-util')

module.exports = class MetamaskController extends EventEmitter {

  /**
   * @constructor
   * @param {Object} opts
   */
   constructor (opts) {
    super()

    this.defaultMaxListeners = 20

    this.sendUpdate = debounce(this.privateSendUpdate.bind(this), 200)
    this.opts = opts
    const initState = opts.initState || {}
    this.recordFirstTimeInfo(initState)

    // this keeps track of how many "controllerStream" connections are open
    // the only thing that uses controller connections are open metamask UI instances
    this.activeControllerConnections = 0

    // platform-specific api
    this.platform = opts.platform

    // observable state store
    this.store = new ComposableObservableStore(initState)

    // lock to ensure only one vault created at once
    this.createVaultMutex = new Mutex()

    // network store
    this.networkController = new NetworkController(initState.NetworkController)

    // preferences controller
    this.preferencesController = new PreferencesController({
      initState: initState.PreferencesController,
      initLangCode: opts.initLangCode,
      showWatchAssetUi: opts.showWatchAssetUi,
      network: this.networkController,
    })

    // currency controller
    this.currencyController = new CurrencyController({
      initState: initState.CurrencyController,
    })
    this.currencyController.updateConversionRate()
    this.currencyController.scheduleConversionInterval()

    // infura controller
    this.infuraController = new InfuraController({
      initState: initState.InfuraController,
    })
    this.infuraController.scheduleInfuraNetworkCheck()

    this.blacklistController = new BlacklistController()
    this.blacklistController.scheduleUpdates()

    // rpc provider
    this.initializeProvider()
    this.provider = this.networkController.getProviderAndBlockTracker().provider
    this.blockTracker = this.networkController.getProviderAndBlockTracker().blockTracker

    // token exchange rate tracker
    this.tokenRatesController = new TokenRatesController({
      preferences: this.preferencesController.store,
    })

    this.recentBlocksController = new RecentBlocksController({
      blockTracker: this.blockTracker,
      provider: this.provider,
    })

    // account tracker watches balances, nonces, and any code at their address.
    this.accountTracker = new AccountTracker({
      provider: this.provider,
      blockTracker: this.blockTracker,
    })
    // start and stop polling for balances based on activeControllerConnections
    this.on('controllerConnectionChanged', (activeControllerConnections) => {
      if (activeControllerConnections > 0) {
        this.accountTracker.start()
      } else {
        this.accountTracker.stop()
      }
    })

    // key mgmt
    const additionalKeyrings = [TrezorKeyring, LedgerBridgeKeyring]
    this.keyringController = new KeyringController({
      keyringTypes: additionalKeyrings,
      initState: initState.KeyringController,
      getNetwork: this.networkController.getNetworkState.bind(this.networkController),
      encryptor: opts.encryptor || undefined,
    })

    this.keyringController.memStore.subscribe((s) => this._onKeyringControllerUpdate(s))

    // detect tokens controller
    this.detectTokensController = new DetectTokensController({
      preferences: this.preferencesController,
      network: this.networkController,
      keyringMemStore: this.keyringController.memStore,
    })

    // address book controller
    this.addressBookController = new AddressBookController({
      initState: initState.AddressBookController,
      preferencesStore: this.preferencesController.store,
    })

    // tx mgmt
    this.txController = new TransactionController({
      initState: initState.TransactionController || initState.TransactionManager,
      networkStore: this.networkController.networkStore,
      preferencesStore: this.preferencesController.store,
      txHistoryLimit: 40,
      getNetwork: this.networkController.getNetworkState.bind(this),
      signTransaction: this.keyringController.signTransaction.bind(this.keyringController),
      provider: this.provider,
      blockTracker: this.blockTracker,
      getGasPrice: this.getGasPrice.bind(this),
    })
    this.txController.on('newUnapprovedTx', () => opts.showUnapprovedTx())

    this.txController.on(`tx:status-update`, (txId, status) => {
      if (status === 'confirmed' || status === 'failed') {
        const txMeta = this.txController.txStateManager.getTx(txId)
        this.platform.showTransactionNotification(txMeta)
      }
    })

    // computed balances (accounting for pending transactions)
    this.balancesController = new BalancesController({
      accountTracker: this.accountTracker,
      txController: this.txController,
      blockTracker: this.blockTracker,
    })
    this.networkController.on('networkDidChange', () => {
      this.balancesController.updateAllBalances()
    })
    this.balancesController.updateAllBalances()

    // notices
    this.noticeController = new NoticeController({
      initState: initState.NoticeController,
      version,
      firstVersion: initState.firstTimeInfo.version,
    })

    this.shapeshiftController = new ShapeShiftController({
      initState: initState.ShapeShiftController,
    })

    this.networkController.lookupNetwork()
    this.messageManager = new MessageManager()
    this.personalMessageManager = new PersonalMessageManager()
    this.typedMessageManager = new TypedMessageManager({ networkController: this.networkController })
    this.publicConfigStore = this.initPublicConfigStore()

    this.store.updateStructure({
      TransactionController: this.txController.store,
      KeyringController: this.keyringController.store,
      PreferencesController: this.preferencesController.store,
      AddressBookController: this.addressBookController.store,
      CurrencyController: this.currencyController.store,
      NoticeController: this.noticeController.store,
      ShapeShiftController: this.shapeshiftController.store,
      NetworkController: this.networkController.store,
      InfuraController: this.infuraController.store,
    })

    this.memStore = new ComposableObservableStore(null, {
      NetworkController: this.networkController.store,
      AccountTracker: this.accountTracker.store,
      TxController: this.txController.memStore,
      BalancesController: this.balancesController.store,
      TokenRatesController: this.tokenRatesController.store,
      MessageManager: this.messageManager.memStore,
      PersonalMessageManager: this.personalMessageManager.memStore,
      TypesMessageManager: this.typedMessageManager.memStore,
      KeyringController: this.keyringController.memStore,
      PreferencesController: this.preferencesController.store,
      RecentBlocksController: this.recentBlocksController.store,
      AddressBookController: this.addressBookController.store,
      CurrencyController: this.currencyController.store,
      NoticeController: this.noticeController.memStore,
      ShapeshiftController: this.shapeshiftController.store,
      InfuraController: this.infuraController.store,
    })
    this.memStore.subscribe(this.sendUpdate.bind(this))
  }

  /**
   * Constructor helper: initialize a provider.
   */
  initializeProvider () {
    const providerOpts = {
      static: {
        eth_syncing: false,
        web3_clientVersion: `MetaMask/v${version}`,
      },
      version,
      // account mgmt
      getAccounts: async () => {
        const isUnlocked = this.keyringController.memStore.getState().isUnlocked
        const selectedAddress = this.preferencesController.getSelectedAddress()
        // only show address if account is unlocked
        if (isUnlocked && selectedAddress) {
          return [selectedAddress]
        } else {
          return []
        }
      },
      // tx signing
      processTransaction: this.newUnapprovedTransaction.bind(this),
      // msg signing
      processEthSignMessage: this.newUnsignedMessage.bind(this),
      processPersonalMessage: this.newUnsignedPersonalMessage.bind(this),
      getPendingNonce: this.getPendingNonce.bind(this),
    }
    const providerProxy = this.networkController.initializeProvider(providerOpts)
    return providerProxy
  }

  /**
   * Constructor helper: initialize a public config store.
   * This store is used to make some config info available to Dapps synchronously.
   */
  initPublicConfigStore () {
    // get init state
    const publicConfigStore = new ObservableStore()

    // memStore -> transform -> publicConfigStore
    this.on('update', (memState) => {
      this.isClientOpenAndUnlocked = memState.isUnlocked && this._isClientOpen
      const publicState = selectPublicState(memState)
      publicConfigStore.putState(publicState)
    })

    function selectPublicState (memState) {
      const result = {
        selectedAddress: memState.isUnlocked ? memState.selectedAddress : undefined,
        networkVersion: memState.network,
      }
      return result
    }

    return publicConfigStore
  }

//=============================================================================
// EXPOSED TO THE UI SUBSYSTEM
//=============================================================================

  /**
   * The metamask-state of the various controllers, made available to the UI
   *
   * @returns {Object} status
   */
  getState () {
    const vault = this.keyringController.store.getState().vault
    const isInitialized = !!vault

    return {
      ...{ isInitialized },
      ...this.memStore.getFlatState(),
      ...{
        // TODO: Remove usages of lost accounts
        lostAccounts: [],
      },
    }
  }

  /**
   * Returns an Object containing API Callback Functions.
   * These functions are the interface for the UI.
   * The API object can be transmitted over a stream with dnode.
   *
   * @returns {Object} Object containing API functions.
   */
  getApi () {
    const keyringController = this.keyringController
    const preferencesController = this.preferencesController
    const txController = this.txController
    const noticeController = this.noticeController
    const addressBookController = this.addressBookController
    const networkController = this.networkController

    return {
      // etc
      getState: (cb) => cb(null, this.getState()),
      setCurrentCurrency: this.setCurrentCurrency.bind(this),
      setUseBlockie: this.setUseBlockie.bind(this),
      setCurrentLocale: this.setCurrentLocale.bind(this),
      markAccountsFound: this.markAccountsFound.bind(this),
      markPasswordForgotten: this.markPasswordForgotten.bind(this),
      unMarkPasswordForgotten: this.unMarkPasswordForgotten.bind(this),
      getGasPrice: (cb) => cb(null, this.getGasPrice()),

      // coinbase
      buyEth: this.buyEth.bind(this),
      // shapeshift
      createShapeShiftTx: this.createShapeShiftTx.bind(this),

      // primary HD keyring management
      addNewAccount: nodeify(this.addNewAccount, this),
      placeSeedWords: this.placeSeedWords.bind(this),
      verifySeedPhrase: nodeify(this.verifySeedPhrase, this),
      clearSeedWordCache: this.clearSeedWordCache.bind(this),
      resetAccount: nodeify(this.resetAccount, this),
      removeAccount: nodeify(this.removeAccount, this),
      importAccountWithStrategy: nodeify(this.importAccountWithStrategy, this),

      // hardware wallets
      connectHardware: nodeify(this.connectHardware, this),
      forgetDevice: nodeify(this.forgetDevice, this),
      checkHardwareStatus: nodeify(this.checkHardwareStatus, this),
      unlockHardwareWalletAccount: nodeify(this.unlockHardwareWalletAccount, this),

      // vault management
      submitPassword: nodeify(this.submitPassword, this),

      // network management
      setProviderType: nodeify(networkController.setProviderType, networkController),
      setCustomRpc: nodeify(this.setCustomRpc, this),
      delCustomRpc: nodeify(this.delCustomRpc, this),

      // PreferencesController
      setSelectedAddress: nodeify(preferencesController.setSelectedAddress, preferencesController),
      addToken: nodeify(preferencesController.addToken, preferencesController),
      removeToken: nodeify(preferencesController.removeToken, preferencesController),
      removeSuggestedTokens: nodeify(preferencesController.removeSuggestedTokens, preferencesController),
      setCurrentAccountTab: nodeify(preferencesController.setCurrentAccountTab, preferencesController),
      setAccountLabel: nodeify(preferencesController.setAccountLabel, preferencesController),
      setFeatureFlag: nodeify(preferencesController.setFeatureFlag, preferencesController),

      // BlacklistController
      whitelistPhishingDomain: this.whitelistPhishingDomain.bind(this),

      // AddressController
      setAddressBook: nodeify(addressBookController.setAddressBook, addressBookController),

      // KeyringController
      setLocked: nodeify(keyringController.setLocked, keyringController),
      createNewVaultAndKeychain: nodeify(this.createNewVaultAndKeychain, this),
      createNewVaultAndRestore: nodeify(this.createNewVaultAndRestore, this),
      addNewKeyring: nodeify(keyringController.addNewKeyring, keyringController),
      exportAccount: nodeify(keyringController.exportAccount, keyringController),

      // txController
      cancelTransaction: nodeify(txController.cancelTransaction, txController),
      updateTransaction: nodeify(txController.updateTransaction, txController),
      updateAndApproveTransaction: nodeify(txController.updateAndApproveTransaction, txController),
      retryTransaction: nodeify(this.retryTransaction, this),
      createCancelTransaction: nodeify(this.createCancelTransaction, this),
      getFilteredTxList: nodeify(txController.getFilteredTxList, txController),
      isNonceTaken: nodeify(txController.isNonceTaken, txController),
      estimateGas: nodeify(this.estimateGas, this),

      // messageManager
      signMessage: nodeify(this.signMessage, this),
      cancelMessage: this.cancelMessage.bind(this),

      // personalMessageManager
      signPersonalMessage: nodeify(this.signPersonalMessage, this),
      cancelPersonalMessage: this.cancelPersonalMessage.bind(this),

      // personalMessageManager
      signTypedMessage: nodeify(this.signTypedMessage, this),
      cancelTypedMessage: this.cancelTypedMessage.bind(this),

      // notices
      checkNotices: noticeController.updateNoticesList.bind(noticeController),
      markNoticeRead: noticeController.markNoticeRead.bind(noticeController),
    }
  }


//=============================================================================
// VAULT / KEYRING RELATED METHODS
//=============================================================================

  /**
   * Creates a new Vault and create a new keychain.
   *
   * A vault, or KeyringController, is a controller that contains
   * many different account strategies, currently called Keyrings.
   * Creating it new means wiping all previous keyrings.
   *
   * A keychain, or keyring, controls many accounts with a single backup and signing strategy.
   * For example, a mnemonic phrase can generate many accounts, and is a keyring.
   *
   * @param  {string} password
   *
   * @returns {Object} vault
   */
  async createNewVaultAndKeychain (password) {
    const releaseLock = await this.createVaultMutex.acquire()
    try {
      let vault
      const accounts = await this.keyringController.getAccounts()
      if (accounts.length > 0) {
        vault = await this.keyringController.fullUpdate()
      } else {
        vault = await this.keyringController.createNewVaultAndKeychain(password)
        const accounts = await this.keyringController.getAccounts()
        this.preferencesController.setAddresses(accounts)
        this.selectFirstIdentity()
      }
      releaseLock()
      return vault
    } catch (err) {
      releaseLock()
      throw err
    }
  }

  /**
   * Create a new Vault and restore an existent keyring.
   * @param  {} password
   * @param  {} seed
   */
  async createNewVaultAndRestore (password, seed) {
    const releaseLock = await this.createVaultMutex.acquire()
    try {
      let accounts, lastBalance

      const keyringController = this.keyringController

      // clear known identities
      this.preferencesController.setAddresses([])
      // create new vault
      const vault = await keyringController.createNewVaultAndRestore(password, seed)

      const ethQuery = new EthQuery(this.provider)
      accounts = await keyringController.getAccounts()
      lastBalance = await this.getBalance(accounts[accounts.length - 1], ethQuery)

      const primaryKeyring = keyringController.getKeyringsByType('HD Key Tree')[0]
      if (!primaryKeyring) {
        throw new Error('MetamaskController - No HD Key Tree found')
      }

      // seek out the first zero balance
      while (lastBalance !== '0x0') {
        await keyringController.addNewAccount(primaryKeyring)
        accounts = await keyringController.getAccounts()
        lastBalance = await this.getBalance(accounts[accounts.length - 1], ethQuery)
      }

      // set new identities
      this.preferencesController.setAddresses(accounts)
      this.selectFirstIdentity()
      releaseLock()
      return vault
    } catch (err) {
      releaseLock()
      throw err
    }
  }

  /**
   * Get an account balance from the AccountTracker or request it directly from the network.
   * @param {string} address - The account address
   * @param {EthQuery} ethQuery - The EthQuery instance to use when asking the network
   */
  getBalance (address, ethQuery) {
    return new Promise((resolve, reject) => {
      const cached = this.accountTracker.store.getState().accounts[address]

      if (cached && cached.balance) {
        resolve(cached.balance)
      } else {
        ethQuery.getBalance(address, (error, balance) => {
          if (error) {
            reject(error)
            log.error(error)
          } else {
            resolve(balance || '0x0')
          }
        })
      }
    })
  }

  /*
   * Submits the user's password and attempts to unlock the vault.
   * Also synchronizes the preferencesController, to ensure its schema
   * is up to date with known accounts once the vault is decrypted.
   *
   * @param {string} password - The user's password
   * @returns {Promise<object>} - The keyringController update.
   */
  async submitPassword (password) {
    await this.keyringController.submitPassword(password)
    const accounts = await this.keyringController.getAccounts()

    // verify keyrings
    const nonSimpleKeyrings = this.keyringController.keyrings.filter(keyring => keyring.type !== 'Simple Key Pair')
    if (nonSimpleKeyrings.length > 1 && this.diagnostics) {
      await this.diagnostics.reportMultipleKeyrings(nonSimpleKeyrings)
    }

    await this.preferencesController.syncAddresses(accounts)
<<<<<<< HEAD
    await this.balancesController.updateAllBalances()
=======
    await this.txController.pendingTxTracker.updatePendingTxs()
>>>>>>> 99045d47
    return this.keyringController.fullUpdate()
  }

  /**
   * @type Identity
   * @property {string} name - The account nickname.
   * @property {string} address - The account's ethereum address, in lower case.
   * @property {boolean} mayBeFauceting - Whether this account is currently
   * receiving funds from our automatic Ropsten faucet.
   */

  /**
   * Sets the first address in the state to the selected address
   */
  selectFirstIdentity () {
    const { identities } = this.preferencesController.store.getState()
    const address = Object.keys(identities)[0]
    this.preferencesController.setSelectedAddress(address)
  }

  //
  // Hardware
  //

  async getKeyringForDevice (deviceName, hdPath = null) {
    let keyringName = null
    switch (deviceName) {
      case 'trezor':
        keyringName = TrezorKeyring.type
        break
      case 'ledger':
        keyringName = LedgerBridgeKeyring.type
        break
      default:
        throw new Error('MetamaskController:getKeyringForDevice - Unknown device')
    }
    let keyring = await this.keyringController.getKeyringsByType(keyringName)[0]
    if (!keyring) {
      keyring = await this.keyringController.addNewKeyring(keyringName)
    }
    if (hdPath && keyring.setHdPath) {
      keyring.setHdPath(hdPath)
    }

    keyring.network = this.networkController.getProviderConfig().type

    return keyring

  }

  /**
   * Fetch account list from a trezor device.
   *
   * @returns [] accounts
   */
  async connectHardware (deviceName, page, hdPath) {
    const keyring = await this.getKeyringForDevice(deviceName, hdPath)
    let accounts = []
    switch (page) {
        case -1:
          accounts = await keyring.getPreviousPage()
          break
        case 1:
          accounts = await keyring.getNextPage()
          break
        default:
          accounts = await keyring.getFirstPage()
    }

    // Merge with existing accounts
    // and make sure addresses are not repeated
    const oldAccounts = await this.keyringController.getAccounts()
    const accountsToTrack = [...new Set(oldAccounts.concat(accounts.map(a => a.address.toLowerCase())))]
    this.accountTracker.syncWithAddresses(accountsToTrack)
    return accounts
  }

  /**
   * Check if the device is unlocked
   *
   * @returns {Promise<boolean>}
   */
  async checkHardwareStatus (deviceName, hdPath) {
    const keyring = await this.getKeyringForDevice(deviceName, hdPath)
    return keyring.isUnlocked()
  }

  /**
   * Clear
   *
   * @returns {Promise<boolean>}
   */
  async forgetDevice (deviceName) {

    const keyring = await this.getKeyringForDevice(deviceName)
    keyring.forgetDevice()
    return true
  }

  /**
   * Imports an account from a trezor device.
   *
   * @returns {} keyState
   */
  async unlockHardwareWalletAccount (index, deviceName, hdPath) {
    const keyring = await this.getKeyringForDevice(deviceName, hdPath)

    keyring.setAccountToUnlock(index)
    const oldAccounts = await this.keyringController.getAccounts()
    const keyState = await this.keyringController.addNewAccount(keyring)
    const newAccounts = await this.keyringController.getAccounts()
    this.preferencesController.setAddresses(newAccounts)
    newAccounts.forEach(address => {
      if (!oldAccounts.includes(address)) {
        // Set the account label to Trezor 1 /  Ledger 1, etc
        this.preferencesController.setAccountLabel(address, `${deviceName[0].toUpperCase()}${deviceName.slice(1)} ${parseInt(index, 10) + 1}`)
        // Select the account
        this.preferencesController.setSelectedAddress(address)
      }
    })

    const { identities } = this.preferencesController.store.getState()
    return { ...keyState, identities }
   }


  //
  // Account Management
  //

  /**
   * Adds a new account to the default (first) HD seed phrase Keyring.
   *
   * @returns {} keyState
   */
  async addNewAccount () {
    const primaryKeyring = this.keyringController.getKeyringsByType('HD Key Tree')[0]
    if (!primaryKeyring) {
      throw new Error('MetamaskController - No HD Key Tree found')
    }
    const keyringController = this.keyringController
    const oldAccounts = await keyringController.getAccounts()
    const keyState = await keyringController.addNewAccount(primaryKeyring)
    const newAccounts = await keyringController.getAccounts()

    await this.verifySeedPhrase()

    this.preferencesController.setAddresses(newAccounts)
    newAccounts.forEach((address) => {
      if (!oldAccounts.includes(address)) {
        this.preferencesController.setSelectedAddress(address)
      }
    })

    const {identities} = this.preferencesController.store.getState()
    return {...keyState, identities}
  }

  /**
   * Adds the current vault's seed words to the UI's state tree.
   *
   * Used when creating a first vault, to allow confirmation.
   * Also used when revealing the seed words in the confirmation view.
   *
   * @param {Function} cb - A callback called on completion.
   */
  placeSeedWords (cb) {

    this.verifySeedPhrase()
      .then((seedWords) => {
        this.preferencesController.setSeedWords(seedWords)
        return cb(null, seedWords)
      })
      .catch((err) => {
        return cb(err)
      })
  }

  /**
   * Verifies the validity of the current vault's seed phrase.
   *
   * Validity: seed phrase restores the accounts belonging to the current vault.
   *
   * Called when the first account is created and on unlocking the vault.
   *
   * @returns {Promise<string>} Seed phrase to be confirmed by the user.
   */
  async verifySeedPhrase () {

    const primaryKeyring = this.keyringController.getKeyringsByType('HD Key Tree')[0]
    if (!primaryKeyring) {
      throw new Error('MetamaskController - No HD Key Tree found')
    }

    const serialized = await primaryKeyring.serialize()
    const seedWords = serialized.mnemonic

    const accounts = await primaryKeyring.getAccounts()
    if (accounts.length < 1) {
      throw new Error('MetamaskController - No accounts found')
    }

    try {
      await seedPhraseVerifier.verifyAccounts(accounts, seedWords)
      return seedWords
    } catch (err) {
      log.error(err.message)
      throw err
    }
  }

  /**
   * Remove the primary account seed phrase from the UI's state tree.
   *
   * The seed phrase remains available in the background process.
   *
   * @param {function} cb Callback function called with the current address.
   */
  clearSeedWordCache (cb) {
    this.preferencesController.setSeedWords(null)
    cb(null, this.preferencesController.getSelectedAddress())
  }

  /**
   * Clears the transaction history, to allow users to force-reset their nonces.
   * Mostly used in development environments, when networks are restarted with
   * the same network ID.
   *
   * @returns Promise<string> The current selected address.
   */
  async resetAccount () {
    const selectedAddress = this.preferencesController.getSelectedAddress()
    this.txController.wipeTransactions(selectedAddress)
    this.networkController.resetConnection()

    return selectedAddress
  }

  /**
   * Removes an account from state / storage.
   *
   * @param {string[]} address A hex address
   *
   */
  async removeAccount (address) {
    // Remove account from the preferences controller
    this.preferencesController.removeAddress(address)
    // Remove account from the account tracker controller
    this.accountTracker.removeAccount([address])

    // Remove account from the keyring
    await this.keyringController.removeAccount(address)
    return address
  }


  /**
   * Imports an account with the specified import strategy.
   * These are defined in app/scripts/account-import-strategies
   * Each strategy represents a different way of serializing an Ethereum key pair.
   *
   * @param  {string} strategy - A unique identifier for an account import strategy.
   * @param  {any} args - The data required by that strategy to import an account.
   * @param  {Function} cb - A callback function called with a state update on success.
   */
  async importAccountWithStrategy (strategy, args) {
    const privateKey = await accountImporter.importAccount(strategy, args)
    const keyring = await this.keyringController.addNewKeyring('Simple Key Pair', [ privateKey ])
    const accounts = await keyring.getAccounts()
    // update accounts in preferences controller
    const allAccounts = await this.keyringController.getAccounts()
    this.preferencesController.setAddresses(allAccounts)
    // set new account as selected
    await this.preferencesController.setSelectedAddress(accounts[0])
  }

  // ---------------------------------------------------------------------------
  // Identity Management (signature operations)

  /**
   * Called when a Dapp suggests a new tx to be signed.
   * this wrapper needs to exist so we can provide a reference to
   *  "newUnapprovedTransaction" before "txController" is instantiated
   *
   * @param {Object} msgParams - The params passed to eth_sign.
   * @param {Object} req - (optional) the original request, containing the origin
   */
  async newUnapprovedTransaction (txParams, req) {
    return await this.txController.newUnapprovedTransaction(txParams, req)
  }

  // eth_sign methods:

  /**
   * Called when a Dapp uses the eth_sign method, to request user approval.
   * eth_sign is a pure signature of arbitrary data. It is on a deprecation
   * path, since this data can be a transaction, or can leak private key
   * information.
   *
   * @param {Object} msgParams - The params passed to eth_sign.
   * @param {Function} cb = The callback function called with the signature.
   */
  newUnsignedMessage (msgParams, req) {
    const promise = this.messageManager.addUnapprovedMessageAsync(msgParams, req)
    this.sendUpdate()
    this.opts.showUnconfirmedMessage()
    return promise
  }

  /**
   * Signifies user intent to complete an eth_sign method.
   *
   * @param  {Object} msgParams The params passed to eth_call.
   * @returns {Promise<Object>} Full state update.
   */
  signMessage (msgParams) {
    log.info('MetaMaskController - signMessage')
    const msgId = msgParams.metamaskId

    // sets the status op the message to 'approved'
    // and removes the metamaskId for signing
    return this.messageManager.approveMessage(msgParams)
    .then((cleanMsgParams) => {
      // signs the message
      return this.keyringController.signMessage(cleanMsgParams)
    })
    .then((rawSig) => {
      // tells the listener that the message has been signed
      // and can be returned to the dapp
      this.messageManager.setMsgStatusSigned(msgId, rawSig)
      return this.getState()
    })
  }

  /**
   * Used to cancel a message submitted via eth_sign.
   *
   * @param {string} msgId - The id of the message to cancel.
   */
  cancelMessage (msgId, cb) {
    const messageManager = this.messageManager
    messageManager.rejectMsg(msgId)
    if (cb && typeof cb === 'function') {
      cb(null, this.getState())
    }
  }

  // personal_sign methods:

  /**
   * Called when a dapp uses the personal_sign method.
   * This is identical to the Geth eth_sign method, and may eventually replace
   * eth_sign.
   *
   * We currently define our eth_sign and personal_sign mostly for legacy Dapps.
   *
   * @param {Object} msgParams - The params of the message to sign & return to the Dapp.
   * @param {Function} cb - The callback function called with the signature.
   * Passed back to the requesting Dapp.
   */
  async newUnsignedPersonalMessage (msgParams, req) {
    const promise = this.personalMessageManager.addUnapprovedMessageAsync(msgParams, req)
    this.sendUpdate()
    this.opts.showUnconfirmedMessage()
    return promise
  }

  /**
   * Signifies a user's approval to sign a personal_sign message in queue.
   * Triggers signing, and the callback function from newUnsignedPersonalMessage.
   *
   * @param {Object} msgParams - The params of the message to sign & return to the Dapp.
   * @returns {Promise<Object>} - A full state update.
   */
  signPersonalMessage (msgParams) {
    log.info('MetaMaskController - signPersonalMessage')
    const msgId = msgParams.metamaskId
    // sets the status op the message to 'approved'
    // and removes the metamaskId for signing
    return this.personalMessageManager.approveMessage(msgParams)
    .then((cleanMsgParams) => {
      // signs the message
      return this.keyringController.signPersonalMessage(cleanMsgParams)
    })
    .then((rawSig) => {
      // tells the listener that the message has been signed
      // and can be returned to the dapp
      this.personalMessageManager.setMsgStatusSigned(msgId, rawSig)
      return this.getState()
    })
  }

  /**
   * Used to cancel a personal_sign type message.
   * @param {string} msgId - The ID of the message to cancel.
   * @param {Function} cb - The callback function called with a full state update.
   */
  cancelPersonalMessage (msgId, cb) {
    const messageManager = this.personalMessageManager
    messageManager.rejectMsg(msgId)
    if (cb && typeof cb === 'function') {
      cb(null, this.getState())
    }
  }

  // eth_signTypedData methods

  /**
   * Called when a dapp uses the eth_signTypedData method, per EIP 712.
   *
   * @param {Object} msgParams - The params passed to eth_signTypedData.
   * @param {Function} cb - The callback function, called with the signature.
   */
  newUnsignedTypedMessage (msgParams, req) {
    const promise = this.typedMessageManager.addUnapprovedMessageAsync(msgParams, req)
    this.sendUpdate()
    this.opts.showUnconfirmedMessage()
    return promise
  }

  /**
   * The method for a user approving a call to eth_signTypedData, per EIP 712.
   * Triggers the callback in newUnsignedTypedMessage.
   *
   * @param  {Object} msgParams - The params passed to eth_signTypedData.
   * @returns {Object} Full state update.
   */
  async signTypedMessage (msgParams) {
    log.info('MetaMaskController - eth_signTypedData')
    const msgId = msgParams.metamaskId
    const version = msgParams.version
    try {
      const cleanMsgParams = await this.typedMessageManager.approveMessage(msgParams)
      const address = sigUtil.normalize(cleanMsgParams.from)
      const keyring = await this.keyringController.getKeyringForAccount(address)
      const wallet = keyring._getWalletForAccount(address)
      const privKey = ethUtil.toBuffer(wallet.getPrivateKey())
      let signature
      switch (version) {
        case 'V1':
          signature = sigUtil.signTypedDataLegacy(privKey, { data: cleanMsgParams.data })
          break
        case 'V3':
          signature = sigUtil.signTypedData(privKey, { data: JSON.parse(cleanMsgParams.data) })
          break
      }
      this.typedMessageManager.setMsgStatusSigned(msgId, signature)
      return this.getState()
    } catch (error) {
      log.info('MetaMaskController - eth_signTypedData failed.', error)
      this.typedMessageManager.errorMessage(msgId, error)
    }
  }

  /**
   * Used to cancel a eth_signTypedData type message.
   * @param {string} msgId - The ID of the message to cancel.
   * @param {Function} cb - The callback function called with a full state update.
   */
  cancelTypedMessage (msgId, cb) {
    const messageManager = this.typedMessageManager
    messageManager.rejectMsg(msgId)
    if (cb && typeof cb === 'function') {
      cb(null, this.getState())
    }
  }

  // ---------------------------------------------------------------------------
  // MetaMask Version 3 Migration Account Restauration Methods

  /**
   * A legacy method (probably dead code) that was used when we swapped out our
   * key management library that we depended on.
   *
   * Described in:
   * https://medium.com/metamask/metamask-3-migration-guide-914b79533cdd
   *
   * @deprecated
   * @param  {} migratorOutput
   */
  restoreOldVaultAccounts (migratorOutput) {
    const { serialized } = migratorOutput
    return this.keyringController.restoreKeyring(serialized)
    .then(() => migratorOutput)
  }

  /**
   * A legacy method used to record user confirmation that they understand
   * that some of their accounts have been recovered but should be backed up.
   * This function no longer does anything and will be removed.
   *
   * @deprecated
   * @param {Function} cb - A callback function called with a full state update.
   */
  markAccountsFound (cb) {
    // TODO Remove me
    cb(null, this.getState())
  }

  /**
   * An account object
   * @typedef Account
   * @property string privateKey - The private key of the account.
   */

  /**
   * Probably no longer needed, related to the Version 3 migration.
   * Imports a hash of accounts to private keys into the vault.
   *
   * Described in:
   * https://medium.com/metamask/metamask-3-migration-guide-914b79533cdd
   *
   * Uses the array's private keys to create a new Simple Key Pair keychain
   * and add it to the keyring controller.
   * @deprecated
   * @param  {Account[]} lostAccounts -
   * @returns {Keyring[]} An array of the restored keyrings.
   */
  importLostAccounts ({ lostAccounts }) {
    const privKeys = lostAccounts.map(acct => acct.privateKey)
    return this.keyringController.restoreKeyring({
      type: 'Simple Key Pair',
      data: privKeys,
    })
  }

//=============================================================================
// END (VAULT / KEYRING RELATED METHODS)
//=============================================================================

  /**
   * Allows a user to try to speed up a transaction by retrying it
   * with higher gas.
   *
   * @param {string} txId - The ID of the transaction to speed up.
   * @param {Function} cb - The callback function called with a full state update.
   */
  async retryTransaction (txId, cb) {
    await this.txController.retryTransaction(txId)
    const state = await this.getState()
    return state
  }

  /**
   * Allows a user to attempt to cancel a previously submitted transaction by creating a new
   * transaction.
   * @param {number} originalTxId - the id of the txMeta that you want to attempt to cancel
   * @param {string=} customGasPrice - the hex value to use for the cancel transaction
   * @returns {object} MetaMask state
   */
  async createCancelTransaction (originalTxId, customGasPrice, cb) {
    await this.txController.createCancelTransaction(originalTxId, customGasPrice)
    const state = await this.getState()
    return state
  }

  estimateGas (estimateGasParams) {
    return new Promise((resolve, reject) => {
      return this.txController.txGasUtil.query.estimateGas(estimateGasParams, (err, res) => {
        if (err) {
          return reject(err)
        }

        return resolve(res)
      })
    })
  }

//=============================================================================
// PASSWORD MANAGEMENT
//=============================================================================

  /**
   * Allows a user to begin the seed phrase recovery process.
   * @param {Function} cb - A callback function called when complete.
   */
  markPasswordForgotten (cb) {
    this.preferencesController.setPasswordForgotten(true)
    this.sendUpdate()
    cb()
  }

  /**
   * Allows a user to end the seed phrase recovery process.
   * @param {Function} cb - A callback function called when complete.
   */
  unMarkPasswordForgotten (cb) {
    this.preferencesController.setPasswordForgotten(false)
    this.sendUpdate()
    cb()
  }

//=============================================================================
// SETUP
//=============================================================================

  /**
   * Used to create a multiplexed stream for connecting to an untrusted context
   * like a Dapp or other extension.
   * @param {*} connectionStream - The Duplex stream to connect to.
   * @param {string} originDomain - The domain requesting the stream, which
   * may trigger a blacklist reload.
   */
  setupUntrustedCommunication (connectionStream, originDomain) {
    // Check if new connection is blacklisted
    if (this.blacklistController.checkForPhishing(originDomain)) {
      log.debug('MetaMask - sending phishing warning for', originDomain)
      this.sendPhishingWarning(connectionStream, originDomain)
      return
    }

    // setup multiplexing
    const mux = setupMultiplex(connectionStream)
    // connect features
    this.setupProviderConnection(mux.createStream('provider'), originDomain)
    this.setupPublicConfig(mux.createStream('publicConfig'))
  }

  /**
   * Used to create a multiplexed stream for connecting to a trusted context,
   * like our own user interfaces, which have the provider APIs, but also
   * receive the exported API from this controller, which includes trusted
   * functions, like the ability to approve transactions or sign messages.
   *
   * @param {*} connectionStream - The duplex stream to connect to.
   * @param {string} originDomain - The domain requesting the connection,
   * used in logging and error reporting.
   */
  setupTrustedCommunication (connectionStream, originDomain) {
    // setup multiplexing
    const mux = setupMultiplex(connectionStream)
    // connect features
    this.setupControllerConnection(mux.createStream('controller'))
    this.setupProviderConnection(mux.createStream('provider'), originDomain)
  }

  /**
   * Called when we detect a suspicious domain. Requests the browser redirects
   * to our anti-phishing page.
   *
   * @private
   * @param {*} connectionStream - The duplex stream to the per-page script,
   * for sending the reload attempt to.
   * @param {string} hostname - The URL that triggered the suspicion.
   */
  sendPhishingWarning (connectionStream, hostname) {
    const mux = setupMultiplex(connectionStream)
    const phishingStream = mux.createStream('phishing')
    phishingStream.write({ hostname })
  }

  /**
   * A method for providing our API over a stream using Dnode.
   * @param {*} outStream - The stream to provide our API over.
   */
  setupControllerConnection (outStream) {
    const api = this.getApi()
    const dnode = Dnode(api)
    // report new active controller connection
    this.activeControllerConnections++
    this.emit('controllerConnectionChanged', this.activeControllerConnections)
    // connect dnode api to remote connection
    pump(
      outStream,
      dnode,
      outStream,
      (err) => {
        // report new active controller connection
        this.activeControllerConnections--
        this.emit('controllerConnectionChanged', this.activeControllerConnections)
        // report any error
        if (err) log.error(err)
      }
    )
    dnode.on('remote', (remote) => {
      // push updates to popup
      const sendUpdate = (update) => remote.sendUpdate(update)
      this.on('update', sendUpdate)
      // remove update listener once the connection ends
      dnode.on('end', () => this.removeListener('update', sendUpdate))
    })
  }

  /**
   * A method for serving our ethereum provider over a given stream.
   * @param {*} outStream - The stream to provide over.
   * @param {string} origin - The URI of the requesting resource.
   */
  setupProviderConnection (outStream, origin) {
    // setup json rpc engine stack
    const engine = new RpcEngine()

    // create filter polyfill middleware
    const filterMiddleware = createFilterMiddleware({
      provider: this.provider,
      blockTracker: this.blockTracker,
    })

    engine.push(createOriginMiddleware({ origin }))
    engine.push(createLoggerMiddleware({ origin }))
    engine.push(filterMiddleware)
    engine.push(this.preferencesController.requestWatchAsset.bind(this.preferencesController))
    engine.push(this.createTypedDataMiddleware('eth_signTypedData', 'V1').bind(this))
    engine.push(this.createTypedDataMiddleware('eth_signTypedData_v1', 'V1').bind(this))
    engine.push(this.createTypedDataMiddleware('eth_signTypedData_v3', 'V3', true).bind(this))
    engine.push(createProviderMiddleware({ provider: this.provider }))

    // setup connection
    const providerStream = createEngineStream({ engine })
    pump(
      outStream,
      providerStream,
      outStream,
      (err) => {
        // cleanup filter polyfill middleware
        filterMiddleware.destroy()
        if (err) log.error(err)
      }
    )
  }

  /**
   * A method for providing our public config info over a stream.
   * This includes info we like to be synchronous if possible, like
   * the current selected account, and network ID.
   *
   * Since synchronous methods have been deprecated in web3,
   * this is a good candidate for deprecation.
   *
   * @param {*} outStream - The stream to provide public config over.
   */
  setupPublicConfig (outStream) {
    const configStream = asStream(this.publicConfigStore)
    pump(
      configStream,
      outStream,
      (err) => {
        configStream.destroy()
        if (err) log.error(err)
      }
    )
  }

  /**
   * Handle a KeyringController update
   * @param {object} state the KC state
   * @return {Promise<void>}
   * @private
   */
  async _onKeyringControllerUpdate (state) {
    const {isUnlocked, keyrings} = state
    const addresses = keyrings.reduce((acc, {accounts}) => acc.concat(accounts), [])

    if (!addresses.length) {
      return
    }

    // Ensure preferences + identities controller know about all addresses
    this.preferencesController.addAddresses(addresses)
    this.accountTracker.syncWithAddresses(addresses)

    const wasLocked = !isUnlocked
    if (wasLocked) {
      const oldSelectedAddress = this.preferencesController.getSelectedAddress()
      if (!addresses.includes(oldSelectedAddress)) {
        const address = addresses[0]
        await this.preferencesController.setSelectedAddress(address)
      }
    }
  }

  /**
   * A method for emitting the full MetaMask state to all registered listeners.
   * @private
   */
  privateSendUpdate () {
    this.emit('update', this.getState())
  }

  /**
   * A method for estimating a good gas price at recent prices.
   * Returns the lowest price that would have been included in
   * 50% of recent blocks.
   *
   * @returns {string} A hex representation of the suggested wei gas price.
   */
  getGasPrice () {
    const { recentBlocksController } = this
    const { recentBlocks } = recentBlocksController.store.getState()

    // Return 1 gwei if no blocks have been observed:
    if (recentBlocks.length === 0) {
      return '0x' + GWEI_BN.toString(16)
    }

    const lowestPrices = recentBlocks.map((block) => {
      if (!block.gasPrices || block.gasPrices.length < 1) {
        return GWEI_BN
      }
      return block.gasPrices
      .map(hexPrefix => hexPrefix.substr(2))
      .map(hex => new BN(hex, 16))
      .sort((a, b) => {
        return a.gt(b) ? 1 : -1
      })[0]
    })
    .map(number => number.div(GWEI_BN).toNumber())

    const percentileNum = percentile(65, lowestPrices)
    const percentileNumBn = new BN(percentileNum)
    return '0x' + percentileNumBn.mul(GWEI_BN).toString(16)
  }

  /**
   * Returns the nonce that will be associated with a transaction once approved
   * @param address {string} - The hex string address for the transaction
   * @returns Promise<number>
   */
  async getPendingNonce (address) {
    const { nonceDetails, releaseLock} = await this.txController.nonceTracker.getNonceLock(address)
    const pendingNonce = nonceDetails.params.highestSuggested

    releaseLock()
    return pendingNonce
  }

//=============================================================================
// CONFIG
//=============================================================================

  // Log blocks

  /**
   * A method for setting the user's preferred display currency.
   * @param {string} currencyCode - The code of the preferred currency.
   * @param {Function} cb - A callback function returning currency info.
   */
  setCurrentCurrency (currencyCode, cb) {
    try {
      this.currencyController.setCurrentCurrency(currencyCode)
      this.currencyController.updateConversionRate()
      const data = {
        conversionRate: this.currencyController.getConversionRate(),
        currentCurrency: this.currencyController.getCurrentCurrency(),
        conversionDate: this.currencyController.getConversionDate(),
      }
      cb(null, data)
    } catch (err) {
      cb(err)
    }
  }

  /**
   * A method for forwarding the user to the easiest way to obtain ether,
   * or the network "gas" currency, for the current selected network.
   *
   * @param {string} address - The address to fund.
   * @param {string} amount - The amount of ether desired, as a base 10 string.
   */
  buyEth (address, amount) {
    if (!amount) amount = '5'
    const network = this.networkController.getNetworkState()
    const url = getBuyEthUrl({ network, address, amount })
    if (url) this.platform.openWindow({ url })
  }

  /**
   * A method for triggering a shapeshift currency transfer.
   * @param {string} depositAddress - The address to deposit to.
   * @property {string} depositType - An abbreviation of the type of crypto currency to be deposited.
   */
  createShapeShiftTx (depositAddress, depositType) {
    this.shapeshiftController.createShapeShiftTx(depositAddress, depositType)
  }

  // network

  /**
   * A method for selecting a custom URL for an ethereum RPC provider.
   * @param {string} rpcTarget - A URL for a valid Ethereum RPC API.
   * @returns {Promise<String>} - The RPC Target URL confirmed.
   */
  async setCustomRpc (rpcTarget) {
    this.networkController.setRpcTarget(rpcTarget)
    await this.preferencesController.updateFrequentRpcList(rpcTarget)
    return rpcTarget
  }

  /**
   * A method for deleting a selected custom URL.
   * @param {string} rpcTarget - A RPC URL to delete.
   */
  async delCustomRpc (rpcTarget) {
    await this.preferencesController.updateFrequentRpcList(rpcTarget, true)
  }

  /**
   * Sets whether or not to use the blockie identicon format.
   * @param {boolean} val - True for bockie, false for jazzicon.
   * @param {Function} cb - A callback function called when complete.
   */
  setUseBlockie (val, cb) {
    try {
      this.preferencesController.setUseBlockie(val)
      cb(null)
    } catch (err) {
      cb(err)
    }
  }

  /**
   * A method for setting a user's current locale, affecting the language rendered.
   * @param {string} key - Locale identifier.
   * @param {Function} cb - A callback function called when complete.
   */
  setCurrentLocale (key, cb) {
    try {
      this.preferencesController.setCurrentLocale(key)
      cb(null)
    } catch (err) {
      cb(err)
    }
  }

  /**
   * A method for initializing storage the first time.
   * @param {Object} initState - The default state to initialize with.
   * @private
   */
  recordFirstTimeInfo (initState) {
    if (!('firstTimeInfo' in initState)) {
      initState.firstTimeInfo = {
        version,
        date: Date.now(),
      }
    }
  }

  // TODO: Replace isClientOpen methods with `controllerConnectionChanged` events.
  /**
   * A method for recording whether the MetaMask user interface is open or not.
   * @private
   * @param {boolean} open
   */
  set isClientOpen (open) {
    this._isClientOpen = open
    this.isClientOpenAndUnlocked = this.getState().isUnlocked && open
    this.detectTokensController.isOpen = open
  }

  /**
   * A method for activating the retrieval of price data,
   * which should only be fetched when the UI is visible.
   * @private
   * @param {boolean} active - True if price data should be getting fetched.
   */
  set isClientOpenAndUnlocked (active) {
    this.tokenRatesController.isActive = active
  }

 /**
  * Creates RPC engine middleware for processing eth_signTypedData requests
  *
  * @param {Object} req - request object
  * @param {Object} res - response object
  * @param {Function} - next
  * @param {Function} - end
  */
  createTypedDataMiddleware (methodName, version, reverse) {
    return async (req, res, next, end) => {
      const { method, params } = req
      if (method === methodName) {
        const promise = this.typedMessageManager.addUnapprovedMessageAsync({
          data: reverse ? params[1] : params[0],
          from: reverse ? params[0] : params[1],
        }, req, version)
        this.sendUpdate()
        this.opts.showUnconfirmedMessage()
        try {
          res.result = await promise
          end()
        } catch (error) {
          end(error)
        }
      } else {
        next()
      }
    }
  }

  /**
   * Adds a domain to the {@link BlacklistController} whitelist
   * @param {string} hostname the domain to whitelist
   */
  whitelistPhishingDomain (hostname) {
    return this.blacklistController.whitelistDomain(hostname)
  }
}<|MERGE_RESOLUTION|>--- conflicted
+++ resolved
@@ -555,11 +555,8 @@
     }
 
     await this.preferencesController.syncAddresses(accounts)
-<<<<<<< HEAD
     await this.balancesController.updateAllBalances()
-=======
     await this.txController.pendingTxTracker.updatePendingTxs()
->>>>>>> 99045d47
     return this.keyringController.fullUpdate()
   }
 
