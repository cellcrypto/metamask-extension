{
  "name": "metamask-crx",
  "version": "0.0.0",
  "public": false,
  "private": true,
  "scripts": {
    "start": "gulp dev:extension",
    "mascara": "gulp dev:mascara & node ./mascara/example/server",
    "dist": "gulp dist",
    "doc": "jsdoc -c development/tools/.jsdoc.json",
    "test": "npm run test:unit && npm run test:integration && npm run lint",
    "test:unit": "cross-env METAMASK_ENV=test mocha --exit --require test/setup.js --recursive \"test/unit/**/*.js\"",
    "test:single": "cross-env METAMASK_ENV=test mocha --require test/helper.js",
    "test:integration": "npm run test:integration:build && npm run test:flat && npm run test:mascara",
    "test:integration:build": "gulp build:scss",
    "test:e2e:chrome": "shell-parallel -s 'npm run ganache:start' -x 'sleep 3 && npm run test:e2e:run:chrome'",
    "test:e2e:firefox": "shell-parallel -s 'npm run ganache:start' -x 'sleep 3 && npm run test:e2e:run:firefox'",
    "test:e2e:run:chrome": "SELENIUM_BROWSER=chrome mocha test/e2e/chrome/metamask.spec --recursive",
    "test:e2e:run:firefox": "SELENIUM_BROWSER=firefox mocha test/e2e/firefox/metamask.spec --recursive",
    "test:screens": "shell-parallel -s 'npm run ganache:start' -x 'sleep 3 && npm run test:screens:run'",
    "test:screens:run": "node test/screens/new-ui.js",
    "test:coverage": "nyc npm run test:unit && npm run test:coveralls-upload",
    "test:coveralls-upload": "if [ $COVERALLS_REPO_TOKEN ]; then nyc report --reporter=text-lcov | coveralls; fi",
    "test:flat": "npm run test:flat:build && karma start test/flat.conf.js",
    "test:flat:build": "npm run test:flat:build:ui && npm run test:flat:build:tests && npm run test:flat:build:locales",
    "test:flat:build:tests": "node test/integration/index.js",
    "test:flat:build:states": "node development/genStates.js",
    "test:flat:build:locales": "mkdirp dist/chrome && cp -R app/_locales dist/chrome/_locales",
    "test:flat:build:ui": "npm run test:flat:build:states && browserify ./development/mock-dev.js -o ./development/bundle.js",
    "test:mascara": "npm run test:mascara:build && karma start test/mascara.conf.js",
    "test:mascara:build": "mkdirp dist/mascara && npm run test:mascara:build:ui && npm run test:mascara:build:background && npm run test:mascara:build:tests && npm run test:mascara:build:locales",
    "test:mascara:build:ui": "browserify mascara/test/test-ui.js -o dist/mascara/ui.js",
    "test:mascara:build:locales": "mkdirp dist/chrome && cp -R app/_locales dist/chrome/_locales",
    "test:mascara:build:background": "browserify mascara/src/background.js -o dist/mascara/background.js",
    "test:mascara:build:tests": "browserify test/integration/lib/first-time.js -o dist/mascara/tests.js",
    "ganache:start": "ganache-cli -m 'phrase upgrade clock rough situate wedding elder clever doctor stamp excess tent'",
    "sentry:publish": "node ./development/sentry-publish.js",
    "lint": "gulp lint",
    "lint:fix": "gulp lint:fix",
    "ui": "npm run test:flat:build:states && beefy development/ui-dev.js:bundle.js --live --open --index=./development/index.html --cwd ./",
    "mock": "beefy development/mock-dev.js:bundle.js --live --open --index=./development/index.html --cwd ./",
    "watch": "mocha watch --recursive \"test/unit/**/*.js\"",
    "disc": "gulp disc --debug",
    "announce": "node development/announcer.js",
    "version:bump": "node development/run-version-bump.js",
    "generateNotice": "node notices/notice-generator.js",
    "deleteNotice": "node notices/notice-delete.js"
  },
  "browserify": {
    "transform": [
      [
        "babelify",
        {
          "presets": [
            "es2015",
            "stage-0"
          ]
        }
      ],
      "reactify",
      "brfs"
    ]
  },
  "dependencies": {
    "abi-decoder": "^1.0.9",
    "asmcrypto.js": "0.22.0",
    "async": "^2.5.0",
    "await-semaphore": "^0.1.1",
    "babel-runtime": "^6.23.0",
    "bignumber.js": "^4.1.0",
    "bip39": "^2.2.0",
    "bluebird": "^3.5.0",
    "bn.js": "^4.11.7",
    "boron": "^0.2.3",
    "browser-passworder": "^2.0.3",
    "browserify-derequire": "^0.9.4",
    "browserify-unibabel": "^3.0.0",
    "classnames": "^2.2.5",
    "clone": "^2.1.1",
    "copy-to-clipboard": "^3.0.8",
    "css-loader": "^0.28.11",
    "currency-formatter": "^1.4.2",
    "debounce": "^1.0.0",
    "debounce-stream": "^2.0.0",
    "deep-extend": "^0.5.0",
    "detect-node": "^2.0.3",
    "disc": "^1.3.2",
    "dnode": "^1.2.2",
    "end-of-stream": "^1.1.0",
    "ensnare": "^1.0.0",
    "eslint-plugin-react": "^7.4.0",
    "eth-bin-to-ops": "^1.0.1",
    "eth-contract-metadata": "^1.1.5",
    "eth-hd-keyring": "^1.2.1",
    "eth-json-rpc-filters": "^1.2.6",
    "eth-json-rpc-infura": "^3.0.0",
    "eth-keyring-controller": "^2.2.0",
    "eth-phishing-detect": "^1.1.4",
    "eth-query": "^2.1.2",
    "eth-sig-util": "^1.4.2",
    "eth-token-tracker": "^1.1.4",
    "ethereumjs-abi": "^0.6.4",
    "ethereumjs-tx": "^1.3.0",
    "ethereumjs-util": "github:ethereumjs/ethereumjs-util#ac5d0908536b447083ea422b435da27f26615de9",
    "ethereumjs-wallet": "^0.6.0",
    "etherscan-link": "^1.0.2",
    "ethjs": "^0.3.4",
    "ethjs-contract": "^0.2.0",
    "ethjs-ens": "^2.0.0",
    "ethjs-query": "^0.3.4",
    "express": "^4.15.5",
    "extension-link-enabler": "^1.0.0",
    "extensionizer": "^1.0.0",
    "fast-json-patch": "^2.0.4",
    "fast-levenshtein": "^2.0.6",
    "file-loader": "^1.1.11",
    "fuse.js": "^3.2.0",
    "gulp": "github:gulpjs/gulp#4.0",
    "gulp-autoprefixer": "^5.0.0",
    "gulp-debug": "^3.2.0",
    "gulp-eslint": "^4.0.0",
    "gulp-sass": "^4.0.0",
    "hat": "0.0.3",
    "human-standard-token-abi": "^1.0.2",
    "idb-global": "^2.1.0",
    "identicon.js": "^2.3.1",
    "iframe": "^1.0.0",
    "iframe-stream": "^3.0.0",
    "inject-css": "^0.1.1",
    "jazzicon": "^1.2.0",
    "json-rpc-engine": "^3.6.1",
    "json-rpc-middleware-stream": "^1.0.1",
    "lodash.debounce": "^4.0.8",
    "lodash.memoize": "^4.1.2",
    "lodash.shuffle": "^4.2.0",
    "lodash.uniqby": "^4.7.0",
    "loglevel": "^1.4.1",
    "metamascara": "^2.0.0",
    "metamask-logo": "^2.1.4",
    "mkdirp": "^0.5.1",
    "multiplex": "^6.7.0",
    "number-to-bn": "^1.7.0",
    "obj-multiplex": "^1.0.0",
    "obs-store": "^3.0.0",
    "percentile": "^1.2.0",
    "pify": "^3.0.0",
    "ping-pong-stream": "^1.0.0",
    "pojo-migrator": "^2.1.0",
    "polyfill-crypto.getrandomvalues": "^1.0.0",
    "post-message-stream": "^3.0.0",
    "promise-filter": "^1.1.0",
    "promise-to-callback": "^1.0.0",
    "prop-types": "^15.6.1",
    "pump": "^3.0.0",
    "pumpify": "^1.3.4",
    "qrcode-npm": "0.0.3",
    "ramda": "^0.24.1",
    "raven-js": "^3.24.2",
    "react": "^15.6.2",
    "react-addons-css-transition-group": "^15.6.0",
    "react-dom": "^15.6.2",
    "react-hyperscript": "^3.0.0",
    "react-markdown": "^3.0.0",
    "react-redux": "^5.0.5",
    "react-router-dom": "^4.2.2",
    "react-select": "^1.0.0",
    "react-simple-file-input": "^2.0.0",
    "react-tippy": "^1.2.2",
    "react-toggle-button": "^2.2.0",
    "react-tooltip-component": "^0.3.0",
    "react-transition-group": "^2.2.1",
    "react-trigger-change": "^1.0.2",
    "reactify": "^1.1.1",
    "readable-stream": "^2.3.3",
    "recompose": "^0.25.0",
    "redux": "^3.0.5",
    "redux-logger": "^3.0.6",
    "redux-thunk": "^2.2.0",
    "request-promise": "^4.2.1",
    "sandwich-expando": "^1.1.3",
    "semaphore": "^1.0.5",
    "semver": "^5.4.1",
    "shallow-copy": "0.0.1",
    "sw-controller": "^1.0.3",
    "sw-stream": "^2.0.2",
    "textarea-caret": "^3.0.1",
    "through2": "^2.0.3",
    "valid-url": "^1.0.9",
    "vreme": "^3.0.2",
    "web3": "^0.20.1",
    "web3-provider-engine": "^14.0.5",
    "web3-stream-provider": "^3.0.1",
    "xtend": "^4.0.1"
  },
  "devDependencies": {
    "@sentry/cli": "^1.30.3",
    "babel-core": "^6.24.1",
    "babel-eslint": "^8.0.0",
    "babel-plugin-transform-async-to-generator": "^6.24.1",
    "babel-plugin-transform-runtime": "^6.23.0",
    "babel-polyfill": "^6.23.0",
    "babel-preset-react": "^6.24.1",
    "babel-preset-stage-0": "^6.24.1",
    "babel-register": "^6.7.2",
    "babelify": "^8.0.0",
    "beefy": "^2.1.5",
    "brfs": "^1.4.3",
    "browserify": "^16.1.1",
    "chai": "^4.1.0",
    "chromedriver": "2.36.0",
    "compression": "^1.7.1",
    "coveralls": "^3.0.0",
    "cross-env": "^5.1.4",
    "deep-freeze-strict": "^1.1.1",
    "del": "^3.0.0",
    "envify": "^4.0.0",
    "enzyme": "^3.3.0",
    "enzyme-adapter-react-15": "^1.0.5",
    "eslint-plugin-chai": "0.0.1",
    "eslint-plugin-json": "^1.2.0",
    "eslint-plugin-mocha": "^5.0.0",
    "eslint-plugin-react": "^7.4.0",
    "eth-json-rpc-middleware": "^1.6.0",
    "fs-promise": "^2.0.3",
    "ganache-cli": "^6.1.0",
<<<<<<< HEAD
    "geckodriver": "^1.11.0",
=======
    "ganache-core": "^2.1.0",
>>>>>>> 096851d0
    "gifencoder": "^1.1.0",
    "gulp": "github:gulpjs/gulp#6d71a658c61edb3090221579d8f97dbe086ba2ed",
    "gulp-babel": "^7.0.0",
    "gulp-eslint": "^4.0.0",
    "gulp-json-editor": "^2.2.1",
    "gulp-livereload": "^3.8.1",
    "gulp-multi-process": "^1.3.1",
    "gulp-replace": "^0.6.1",
    "gulp-sourcemaps": "^2.6.0",
    "gulp-stylefmt": "^1.1.0",
    "gulp-stylelint": "^7.0.0",
    "gulp-uglify": "^3.0.0",
    "gulp-uglify-es": "^1.0.1",
    "gulp-util": "^3.0.7",
    "gulp-watch": "^5.0.0",
    "gulp-zip": "^4.0.0",
    "image-size": "^0.6.2",
    "isomorphic-fetch": "^2.2.1",
    "jsdoc": "^3.5.5",
    "jsdom": "^11.2.0",
    "jsdom-global": "^3.0.2",
    "jshint-stylish": "~2.2.1",
    "karma": "^2.0.0",
    "karma-chrome-launcher": "^2.2.0",
    "karma-cli": "^1.0.1",
    "karma-firefox-launcher": "^1.0.1",
    "karma-qunit": "^1.2.1",
    "lodash.assign": "^4.0.6",
    "mocha": "^5.0.0",
    "mocha-eslint": "^4.0.0",
    "mocha-jsdom": "^1.1.0",
    "mocha-sinon": "^2.0.0",
    "nock": "^9.0.14",
    "node-sass": "^4.7.2",
    "nsp": "^3.2.1",
    "nyc": "^11.0.3",
    "open": "0.0.5",
    "path": "^0.12.7",
    "png-file-stream": "^1.0.0",
    "prompt": "^1.0.0",
    "qs": "^6.2.0",
    "qunitjs": "^2.4.1",
    "radgrad-jsdoc-template": "^1.1.3",
    "react-addons-test-utils": "^15.5.1",
    "react-test-renderer": "^15.6.2",
    "react-testutils-additions": "^15.2.0",
    "redux-test-utils": "^0.2.2",
    "resolve-url-loader": "^2.3.0",
    "rimraf": "^2.6.2",
    "sass-loader": "^7.0.1",
    "selenium-webdriver": "^3.5.0",
    "shell-parallel": "^1.0.3",
    "sinon": "^5.0.0",
    "source-map": "^0.7.2",
    "style-loader": "^0.21.0",
    "stylelint-config-standard": "^18.2.0",
    "tape": "^4.5.1",
    "testem": "^2.0.0",
    "vinyl-buffer": "^1.0.1",
    "vinyl-source-stream": "^2.0.0",
    "watchify": "^3.9.0"
  },
  "engines": {
    "node": ">=8.0.0"
  }
}<|MERGE_RESOLUTION|>--- conflicted
+++ resolved
@@ -223,11 +223,8 @@
     "eth-json-rpc-middleware": "^1.6.0",
     "fs-promise": "^2.0.3",
     "ganache-cli": "^6.1.0",
-<<<<<<< HEAD
+    "ganache-core": "^2.1.0",
     "geckodriver": "^1.11.0",
-=======
-    "ganache-core": "^2.1.0",
->>>>>>> 096851d0
     "gifencoder": "^1.1.0",
     "gulp": "github:gulpjs/gulp#6d71a658c61edb3090221579d8f97dbe086ba2ed",
     "gulp-babel": "^7.0.0",
