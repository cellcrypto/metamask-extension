--- conflicted
+++ resolved
@@ -46,10 +46,7 @@
   CHAIN_ID_TO_GAS_LIMIT_BUFFER_MAP,
 } from '../../../../shared/constants/network';
 import {
-<<<<<<< HEAD
-=======
   determineTransactionAssetType,
->>>>>>> 53006d4c
   determineTransactionType,
   isEIP1559Transaction,
 } from '../../../../shared/modules/transaction.utils';
@@ -134,10 +131,7 @@
     this.getEventFragmentById = opts.getEventFragmentById;
     this.getDeviceModel = opts.getDeviceModel;
     this.getAccountType = opts.getAccountType;
-<<<<<<< HEAD
-=======
     this.getTokenStandardAndDetails = opts.getTokenStandardAndDetails;
->>>>>>> 53006d4c
 
     this.memStore = new ObservableStore({});
     this.query = new EthQuery(this.provider);
@@ -384,9 +378,6 @@
    * updates the params that are editible in the send edit flow
    *
    * @param {string} txId - transaction id
-<<<<<<< HEAD
-   * @param {object} editableParams - holds the editable parameters
-=======
    * @param {object} previousGasParams - holds the parameter to update
    * @param {string} previousGasParams.maxFeePerGas
    * @param {string} previousGasParams.maxPriorityFeePerGas
@@ -416,22 +407,15 @@
    *
    * @param {string} txId - transaction id
    * @param {object} editableParams - holds the eip1559 fees parameters
->>>>>>> 53006d4c
    * @param {object} editableParams.data
    * @param {string} editableParams.from
    * @param {string} editableParams.to
    * @param {string} editableParams.value
-<<<<<<< HEAD
-   * @returns {TransactionMeta} the txMeta of the updated transaction
-   */
-  updateEditableParams(txId, { data, from, to, value }) {
-=======
    * @param {string} editableParams.gas
    * @param {string} editableParams.gasPrice
    * @returns {TransactionMeta} the txMeta of the updated transaction
    */
   updateEditableParams(txId, { data, from, to, value, gas, gasPrice }) {
->>>>>>> 53006d4c
     if (!this._checkIfTxStatusIsUnapproved(txId)) {
       throw new Error(
         'Cannot call updateEditableParams on a transaction that is not in an unapproved state',
@@ -444,11 +428,8 @@
         from,
         to,
         value,
-<<<<<<< HEAD
-=======
         gas,
         gasPrice,
->>>>>>> 53006d4c
       },
     };
 
@@ -473,11 +454,8 @@
    * @param {string} txGasFees.defaultGasEstimates
    * @param {string} txGasFees.gas
    * @param {string} txGasFees.originalGasEstimate
-<<<<<<< HEAD
-=======
    * @param {string} txGasFees.userEditedGasLimit
    * @param {string} txGasFees.userFeeLevel
->>>>>>> 53006d4c
    * @returns {TransactionMeta} the txMeta of the updated transaction
    */
   updateTransactionGasFees(
@@ -492,11 +470,8 @@
       estimateSuggested,
       defaultGasEstimates,
       originalGasEstimate,
-<<<<<<< HEAD
-=======
       userEditedGasLimit,
       userFeeLevel,
->>>>>>> 53006d4c
     },
   ) {
     if (!this._checkIfTxStatusIsUnapproved(txId)) {
@@ -517,11 +492,8 @@
       estimateSuggested,
       defaultGasEstimates,
       originalGasEstimate,
-<<<<<<< HEAD
-=======
       userEditedGasLimit,
       userFeeLevel,
->>>>>>> 53006d4c
     };
 
     // only update what is defined
@@ -622,10 +594,7 @@
         'Cannot call updateSwapTransaction on a transaction that is not in an unapproved state',
       );
     }
-<<<<<<< HEAD
-=======
-
->>>>>>> 53006d4c
+
     let swapTransaction = {
       sourceTokenSymbol,
       destinationTokenSymbol,
@@ -2009,11 +1978,8 @@
       gas_edit_attempted: 'none',
       account_type: await this.getAccountType(this.getSelectedAddress()),
       device_model: await this.getDeviceModel(this.getSelectedAddress()),
-<<<<<<< HEAD
-=======
       asset_type: assetType,
       token_standard: tokenStandard,
->>>>>>> 53006d4c
     };
 
     const sensitiveProperties = {
