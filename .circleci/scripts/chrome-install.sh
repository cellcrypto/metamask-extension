--- conflicted
+++ resolved
@@ -14,14 +14,10 @@
 
 if [[ $(shasum -a 512 "${CHROME_BINARY}" | cut '--delimiter= ' -f1) != "${CHROME_BINARY_SHA512SUM}" ]]
 then
-<<<<<<< HEAD
-  exit 1
-=======
   echo "Google Chrome binary checksum did not match."
   exit 1
 else
   echo "Google Chrome binary checksum verified."
->>>>>>> 23a85982
 fi
 
 (sudo dpkg -i "${CHROME_BINARY}" || sudo apt-get -fy install)
