--- conflicted
+++ resolved
@@ -8,19 +8,6 @@
   "confirmClear": {
     "message": "您确定要清除已批准的网站吗？"
   },
-<<<<<<< HEAD
-  "clearPermissionsDataSuccess": {
-    "message": "已批准的网站数据已成功清除。"
-  },
-  "permissionsData": {
-    "message": "审批数据"
-  },
-  "permissionsDataDescription": {
-    "message": "清除已批准的网站数据，以便所有网站都必须再次申请"
-  },
-  "clearPermissionsData": {
-    "message": "清除批准数据"
-=======
   "contractInteraction": {
     "message": "合约交互"
   },
@@ -29,7 +16,6 @@
   },
   "permissionsSettings": {
     "message": "审批数据"
->>>>>>> b5b6bc81
   },
   "permissionsDescription": {
     "message": "清除已批准的网站数据，以便所有网站都必须再次申请"
