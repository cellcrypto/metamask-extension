import React, { useContext, useLayoutEffect, useRef, useState } from 'react';
import { useSelector } from 'react-redux';
import PropTypes from 'prop-types';

import BigNumber from 'bignumber.js';
import {
  GAS_RECOMMENDATIONS,
  EDIT_GAS_MODES,
  GAS_ESTIMATE_TYPES,
  CUSTOM_GAS_ESTIMATE,
} from '../../../../shared/constants/gas';

import Button from '../../ui/button';
import Typography from '../../ui/typography/typography';
import {
  getIsMainnet,
  checkNetworkAndAccountSupports1559,
  getAdvancedInlineGasShown,
} from '../../../selectors';

import {
  COLORS,
  TYPOGRAPHY,
  FONT_WEIGHT,
} from '../../../helpers/constants/design-system';
import { areDappSuggestedAndTxParamGasFeesTheSame } from '../../../helpers/utils/confirm-tx.util';
import { isLegacyTransaction } from '../../../helpers/utils/transactions.util';

import InfoTooltip from '../../ui/info-tooltip';
import ErrorMessage from '../../ui/error-message';
import TransactionTotalBanner from '../transaction-total-banner/transaction-total-banner.component';
import RadioGroup from '../../ui/radio-group/radio-group.component';
import AdvancedGasControls from '../advanced-gas-controls/advanced-gas-controls.component';
import ActionableMessage from '../../ui/actionable-message/actionable-message';

import { I18nContext } from '../../../contexts/i18n';
import GasTiming from '../gas-timing';
<<<<<<< HEAD
import { MetaMetricsContext } from '../../../contexts/metametrics.new';
=======
import { MetaMetricsContext } from '../../../contexts/metametrics';
>>>>>>> 273c1ded

export default function EditGasDisplay({
  mode = EDIT_GAS_MODES.MODIFY_IN_PLACE,
  showEducationButton = false,
  onEducationClick,
  transaction,
  defaultEstimateToUse,
  maxPriorityFeePerGas,
  setMaxPriorityFeePerGas,
  maxPriorityFeePerGasFiat,
  maxFeePerGas,
  setMaxFeePerGas,
  maxFeePerGasFiat,
  estimatedMaximumNative,
  estimatedMinimumNative,
  isGasEstimatesLoading,
  gasEstimateType,
  gasPrice,
  setGasPrice,
  gasLimit,
  setGasLimit,
  properGasLimit,
  estimateToUse,
  setEstimateToUse,
  estimatedMinimumFiat,
  estimatedMaximumFiat,
  dappSuggestedGasFeeAcknowledged,
  setDappSuggestedGasFeeAcknowledged,
  gasErrors,
  gasWarnings,
  onManualChange,
  minimumGasLimit,
  balanceError,
  estimatesUnavailableWarning,
  hasGasErrors,
  txParamsHaveBeenCustomized,
  isNetworkBusy,
}) {
  const t = useContext(I18nContext);
  const scrollRef = useRef(null);

  const isMainnet = useSelector(getIsMainnet);
  const supportsEIP1559 =
    useSelector(checkNetworkAndAccountSupports1559) &&
    !isLegacyTransaction(transaction.txParams);
  const showAdvancedInlineGasIfPossible = useSelector(
    getAdvancedInlineGasShown,
  );

  const [showAdvancedForm, setShowAdvancedForm] = useState(
    !estimateToUse || estimateToUse === CUSTOM_GAS_ESTIMATE || !supportsEIP1559,
  );
  const [hideRadioButtons, setHideRadioButtons] = useState(
    showAdvancedInlineGasIfPossible,
  );

  useLayoutEffect(() => {
    if (showAdvancedForm && scrollRef.current) {
      scrollRef.current.scrollIntoView?.();
    }
  }, [showAdvancedForm]);

  const dappSuggestedAndTxParamGasFeesAreTheSame = areDappSuggestedAndTxParamGasFeesTheSame(
    transaction,
  );

  const requireDappAcknowledgement = Boolean(
    transaction?.dappSuggestedGasFees &&
      !dappSuggestedGasFeeAcknowledged &&
      dappSuggestedAndTxParamGasFeesAreTheSame,
  );

  let warningMessage;
  if (
    gasLimit !== undefined &&
    properGasLimit !== undefined &&
    new BigNumber(gasLimit).lessThan(new BigNumber(properGasLimit))
  ) {
    warningMessage = t('gasLimitRecommended', [properGasLimit]);
  }

  const showTopError =
    (balanceError || estimatesUnavailableWarning) &&
    (!isGasEstimatesLoading || txParamsHaveBeenCustomized);
  const radioButtonsEnabled =
    supportsEIP1559 &&
    gasEstimateType === GAS_ESTIMATE_TYPES.FEE_MARKET &&
    !requireDappAcknowledgement;

  let errorKey;
  if (balanceError) {
    errorKey = 'insufficientFunds';
  } else if (estimatesUnavailableWarning) {
    errorKey = 'gasEstimatesUnavailableWarning';
  }

  const trackEvent = useContext(MetaMetricsContext);
  return (
    <div className="edit-gas-display">
      <div className="edit-gas-display__content">
        {showTopError && (
          <div className="edit-gas-display__warning">
            <ErrorMessage errorKey={errorKey} />
          </div>
        )}
        {warningMessage && (
          <div className="edit-gas-display__warning">
            <ActionableMessage
              className="actionable-message--warning"
              message={warningMessage}
              iconFillColor="var(--color-warning-default)"
              useIcon
            />
          </div>
        )}
        {requireDappAcknowledgement && !isGasEstimatesLoading && (
          <div className="edit-gas-display__dapp-acknowledgement-warning">
            <ActionableMessage
              className="actionable-message--warning"
              message={t('gasDisplayDappWarning', [transaction.origin])}
              iconFillColor="var(--color-warning-default)"
              useIcon
            />
          </div>
        )}
        {isNetworkBusy ? (
          <div className="edit-gas-display__warning">
            <ActionableMessage
              className="actionable-message--warning"
              message={t('networkIsBusy')}
              iconFillColor="var(--color-warning-default)"
              useIcon
            />
          </div>
        ) : null}
        {mode === EDIT_GAS_MODES.SPEED_UP && (
          <div className="edit-gas-display__top-tooltip">
            <Typography
              color={COLORS.TEXT_DEFAULT}
              variant={TYPOGRAPHY.H8}
              fontWeight={FONT_WEIGHT.BOLD}
            >
              {t('speedUpTooltipText')}{' '}
              <InfoTooltip
                position="top"
                contentText={t('speedUpExplanation')}
              />
            </Typography>
          </div>
        )}
        <TransactionTotalBanner
          total={
            (supportsEIP1559 || isMainnet) && estimatedMinimumFiat
              ? `~ ${estimatedMinimumFiat}`
              : estimatedMinimumNative
          }
          detail={
            supportsEIP1559 &&
            estimatedMaximumFiat !== undefined && (
              <>
                <Typography
                  tag="span"
                  key="label"
                  fontWeight={FONT_WEIGHT.BOLD}
                >
                  {t('editGasSubTextFeeLabel')}
                </Typography>
                <Typography tag="span" key="secondary">
                  {estimatedMaximumFiat}
                </Typography>
                <Typography tag="span" key="primary">
                  {`(${estimatedMaximumNative})`}
                </Typography>
              </>
            )
          }
          timing={
            hasGasErrors === false &&
            supportsEIP1559 && (
              <GasTiming
                maxFeePerGas={maxFeePerGas}
                maxPriorityFeePerGas={maxPriorityFeePerGas}
                gasWarnings={gasWarnings}
              />
            )
          }
        />
        {requireDappAcknowledgement && (
          <Button
            className="edit-gas-display__dapp-acknowledgement-button"
            onClick={() => setDappSuggestedGasFeeAcknowledged(true)}
          >
            {t('gasDisplayAcknowledgeDappButtonText')}
          </Button>
        )}
        {!requireDappAcknowledgement &&
          radioButtonsEnabled &&
          showAdvancedInlineGasIfPossible && (
            <button
              className="edit-gas-display__advanced-button"
              onClick={() => setHideRadioButtons(!hideRadioButtons)}
            >
              {t('showRecommendations')}{' '}
              {hideRadioButtons ? (
                <i className="fa fa-caret-down"></i>
              ) : (
                <i className="fa fa-caret-up"></i>
              )}
            </button>
          )}
        {radioButtonsEnabled && !hideRadioButtons && (
          <RadioGroup
            name="gas-recommendation"
            options={[
              {
                value: GAS_RECOMMENDATIONS.LOW,
                label: t('editGasLow'),
                recommended: defaultEstimateToUse === GAS_RECOMMENDATIONS.LOW,
              },
              {
                value: GAS_RECOMMENDATIONS.MEDIUM,
                label: t('editGasMedium'),
                recommended:
                  defaultEstimateToUse === GAS_RECOMMENDATIONS.MEDIUM,
              },
              {
                value: GAS_RECOMMENDATIONS.HIGH,
                label: t('editGasHigh'),
                recommended: defaultEstimateToUse === GAS_RECOMMENDATIONS.HIGH,
              },
            ]}
            selectedValue={estimateToUse}
            onChange={setEstimateToUse}
          />
        )}
        {!requireDappAcknowledgement &&
          radioButtonsEnabled &&
          !showAdvancedInlineGasIfPossible && (
            <button
              className="edit-gas-display__advanced-button"
              onClick={() => {
                setShowAdvancedForm(!showAdvancedForm);
                trackEvent({
                  event: 'Clicked "Advanced Options"',
                  category: 'Transactions',
                  properties: {
                    action: 'Edit Screen',
                    legacy_event: true,
                  },
                });
              }}
            >
              {t('advancedOptions')}{' '}
              {showAdvancedForm ? (
                <i className="fa fa-caret-up"></i>
              ) : (
                <i className="fa fa-caret-down"></i>
              )}
            </button>
          )}
        {!requireDappAcknowledgement &&
          (showAdvancedForm ||
            hasGasErrors ||
            estimatesUnavailableWarning ||
            showAdvancedInlineGasIfPossible) && (
            <AdvancedGasControls
              gasEstimateType={gasEstimateType}
              isGasEstimatesLoading={isGasEstimatesLoading}
              gasLimit={gasLimit}
              setGasLimit={setGasLimit}
              maxPriorityFee={maxPriorityFeePerGas}
              setMaxPriorityFee={setMaxPriorityFeePerGas}
              maxFee={maxFeePerGas}
              setMaxFee={setMaxFeePerGas}
              gasPrice={gasPrice}
              setGasPrice={setGasPrice}
              maxPriorityFeeFiat={maxPriorityFeePerGasFiat}
              maxFeeFiat={maxFeePerGasFiat}
              gasErrors={gasErrors}
              onManualChange={onManualChange}
              minimumGasLimit={minimumGasLimit}
              supportsEIP1559={supportsEIP1559}
            />
          )}
      </div>
      {supportsEIP1559 && !requireDappAcknowledgement && showEducationButton && (
        <div className="edit-gas-display__education">
          <button onClick={onEducationClick}>
            {t('editGasEducationButtonText')}
          </button>
        </div>
      )}
      <div ref={scrollRef} className="edit-gas-display__scroll-bottom" />
    </div>
  );
}

EditGasDisplay.propTypes = {
  mode: PropTypes.oneOf(Object.values(EDIT_GAS_MODES)),
  showEducationButton: PropTypes.bool,
  onEducationClick: PropTypes.func,
  defaultEstimateToUse: PropTypes.oneOf(Object.values(GAS_RECOMMENDATIONS)),
  maxPriorityFeePerGas: PropTypes.string,
  setMaxPriorityFeePerGas: PropTypes.func,
  maxPriorityFeePerGasFiat: PropTypes.string,
  maxFeePerGas: PropTypes.string,
  setMaxFeePerGas: PropTypes.func,
  maxFeePerGasFiat: PropTypes.string,
  estimatedMaximumNative: PropTypes.string,
  estimatedMinimumNative: PropTypes.string,
  isGasEstimatesLoading: PropTypes.bool,
  gasEstimateType: PropTypes.string,
  gasPrice: PropTypes.string,
  setGasPrice: PropTypes.func,
  gasLimit: PropTypes.number,
  setGasLimit: PropTypes.func,
  properGasLimit: PropTypes.number,
  estimateToUse: PropTypes.string,
  setEstimateToUse: PropTypes.func,
  estimatedMinimumFiat: PropTypes.string,
  estimatedMaximumFiat: PropTypes.string,
  dappSuggestedGasFeeAcknowledged: PropTypes.bool,
  setDappSuggestedGasFeeAcknowledged: PropTypes.func,
  transaction: PropTypes.object,
  gasErrors: PropTypes.object,
  gasWarnings: PropTypes.object,
  onManualChange: PropTypes.func,
  minimumGasLimit: PropTypes.string,
  balanceError: PropTypes.bool,
  estimatesUnavailableWarning: PropTypes.bool,
  hasGasErrors: PropTypes.bool,
  txParamsHaveBeenCustomized: PropTypes.bool,
  isNetworkBusy: PropTypes.bool,
};<|MERGE_RESOLUTION|>--- conflicted
+++ resolved
@@ -35,11 +35,7 @@
 
 import { I18nContext } from '../../../contexts/i18n';
 import GasTiming from '../gas-timing';
-<<<<<<< HEAD
-import { MetaMetricsContext } from '../../../contexts/metametrics.new';
-=======
 import { MetaMetricsContext } from '../../../contexts/metametrics';
->>>>>>> 273c1ded
 
 export default function EditGasDisplay({
   mode = EDIT_GAS_MODES.MODIFY_IN_PLACE,
