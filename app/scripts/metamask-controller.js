import EventEmitter from 'events';
import pump from 'pump';
import { ObservableStore } from '@metamask/obs-store';
import { storeAsStream } from '@metamask/obs-store/dist/asStream';
import { JsonRpcEngine } from 'json-rpc-engine';
import { debounce } from 'lodash';
import createEngineStream from 'json-rpc-middleware-stream/engineStream';
import createFilterMiddleware from 'eth-json-rpc-filters';
import createSubscriptionManager from 'eth-json-rpc-filters/subscriptionManager';
import { providerAsMiddleware } from 'eth-json-rpc-middleware';
import KeyringController from 'eth-keyring-controller';
import { Mutex } from 'await-semaphore';
import { stripHexPrefix } from 'ethereumjs-util';
import log from 'loglevel';
import TrezorKeyring from 'eth-trezor-keyring';
import LedgerBridgeKeyring from '@metamask/eth-ledger-bridge-keyring';
import LatticeKeyring from 'eth-lattice-keyring';
import EthQuery from 'eth-query';
import nanoid from 'nanoid';
import { ethErrors } from 'eth-rpc-errors';
import { captureException } from '@sentry/browser';
import {
  AddressBookController,
  ApprovalController,
  ControllerMessenger,
  CurrencyRateController,
  PhishingController,
  NotificationController,
  GasFeeController,
  TokenListController,
  TokensController,
  TokenRatesController,
  CollectiblesController,
  AssetsContractController,
  CollectibleDetectionController,
} from '@metamask/controllers';
import SmartTransactionsController from '@metamask/smart-transactions-controller';
import { TRANSACTION_STATUSES } from '../../shared/constants/transaction';
import {
  GAS_API_BASE_URL,
  GAS_DEV_API_BASE_URL,
  SWAPS_CLIENT_ID,
} from '../../shared/constants/swaps';
import { MAINNET_CHAIN_ID } from '../../shared/constants/network';
import { KEYRING_TYPES } from '../../shared/constants/hardware-wallets';
import { UI_NOTIFICATIONS } from '../../shared/notifications';
import { toChecksumHexAddress } from '../../shared/modules/hexstring-utils';
import { MILLISECOND } from '../../shared/constants/time';
import { POLLING_TOKEN_ENVIRONMENT_TYPES } from '../../shared/constants/app';

import { hexToDecimal } from '../../ui/helpers/utils/conversions.util';
import ComposableObservableStore from './lib/ComposableObservableStore';
import AccountTracker from './lib/account-tracker';
import createLoggerMiddleware from './lib/createLoggerMiddleware';
import createMethodMiddleware from './lib/rpc-method-middleware';
import createOriginMiddleware from './lib/createOriginMiddleware';
import createTabIdMiddleware from './lib/createTabIdMiddleware';
import createOnboardingMiddleware from './lib/createOnboardingMiddleware';
import { setupMultiplex } from './lib/stream-utils';
import EnsController from './controllers/ens';
import NetworkController, { NETWORK_EVENTS } from './controllers/network';
import PreferencesController from './controllers/preferences';
import AppStateController from './controllers/app-state';
import CachedBalancesController from './controllers/cached-balances';
import AlertController from './controllers/alert';
import OnboardingController from './controllers/onboarding';
import ThreeBoxController from './controllers/threebox';
import IncomingTransactionsController from './controllers/incoming-transactions';
import MessageManager, { normalizeMsgData } from './lib/message-manager';
import DecryptMessageManager from './lib/decrypt-message-manager';
import EncryptionPublicKeyManager from './lib/encryption-public-key-manager';
import PersonalMessageManager from './lib/personal-message-manager';
import TypedMessageManager from './lib/typed-message-manager';
import TransactionController from './controllers/transactions';
import DetectTokensController from './controllers/detect-tokens';
import SwapsController from './controllers/swaps';
import { PermissionsController } from './controllers/permissions';
import { NOTIFICATION_NAMES } from './controllers/permissions/enums';
import getRestrictedMethods from './controllers/permissions/restrictedMethods';
import nodeify from './lib/nodeify';
import accountImporter from './account-import-strategies';
import seedPhraseVerifier from './lib/seed-phrase-verifier';
import MetaMetricsController from './controllers/metametrics';
import { segment } from './lib/segment';
import createMetaRPCHandler from './lib/createMetaRPCHandler';

export const METAMASK_CONTROLLER_EVENTS = {
  // Fired after state changes that impact the extension badge (unapproved msg count)
  // The process of updating the badge happens in app/scripts/background.js.
  UPDATE_BADGE: 'updateBadge',
  // TODO: Add this and similar enums to @metamask/controllers and export them
  APPROVAL_STATE_CHANGE: 'ApprovalController:stateChange',
};

export default class MetamaskController extends EventEmitter {
  /**
   * @constructor
   * @param {Object} opts
   */
  constructor(opts) {
    super();

    this.defaultMaxListeners = 20;

    this.sendUpdate = debounce(
      this.privateSendUpdate.bind(this),
      MILLISECOND * 200,
    );
    this.opts = opts;
    this.extension = opts.extension;
    this.platform = opts.platform;
    const initState = opts.initState || {};
    const version = this.platform.getVersion();
    this.recordFirstTimeInfo(initState);

    // this keeps track of how many "controllerStream" connections are open
    // the only thing that uses controller connections are open metamask UI instances
    this.activeControllerConnections = 0;

    this.getRequestAccountTabIds = opts.getRequestAccountTabIds;
    this.getOpenMetamaskTabsIds = opts.getOpenMetamaskTabsIds;

    this.controllerMessenger = new ControllerMessenger();

    // observable state store
    this.store = new ComposableObservableStore({
      state: initState,
      controllerMessenger: this.controllerMessenger,
      persist: true,
    });

    // external connections by origin
    // Do not modify directly. Use the associated methods.
    this.connections = {};

    // lock to ensure only one vault created at once
    this.createVaultMutex = new Mutex();

    this.extension.runtime.onInstalled.addListener((details) => {
      if (details.reason === 'update' && version === '8.1.0') {
        this.platform.openExtensionInBrowser();
      }
    });

    // next, we will initialize the controllers
    // controller initialization order matters

    this.approvalController = new ApprovalController({
      messenger: this.controllerMessenger.getRestricted({
        name: 'ApprovalController',
      }),
      showApprovalRequest: opts.showUserConfirmation,
    });

    this.networkController = new NetworkController(initState.NetworkController);
    this.networkController.setInfuraProjectId(opts.infuraProjectId);

    // now we can initialize the RPC provider, which other controllers require
    this.initializeProvider();
    this.provider = this.networkController.getProviderAndBlockTracker().provider;
    this.blockTracker = this.networkController.getProviderAndBlockTracker().blockTracker;

    this.preferencesController = new PreferencesController({
      initState: initState.PreferencesController,
      initLangCode: opts.initLangCode,
      openPopup: opts.openPopup,
      network: this.networkController,
      provider: this.provider,
      migrateAddressBookState: this.migrateAddressBookState.bind(this),
    });

    this.tokensController = new TokensController({
      onPreferencesStateChange: this.preferencesController.store.subscribe.bind(
        this.preferencesController.store,
      ),
      onNetworkStateChange: this.networkController.store.subscribe.bind(
        this.networkController.store,
      ),
      config: { provider: this.provider },
      state: initState.TokensController,
    });

    this.assetsContractController = new AssetsContractController();

    this.collectiblesController = new CollectiblesController({
      onPreferencesStateChange: this.preferencesController.store.subscribe.bind(
        this.preferencesController.store,
      ),
      onNetworkStateChange: this.networkController.store.subscribe.bind(
        this.networkController.store,
      ),
      getAssetName: this.assetsContractController.getAssetName.bind(
        this.assetsContractController,
      ),
      getAssetSymbol: this.assetsContractController.getAssetSymbol.bind(
        this.assetsContractController,
      ),
      getCollectibleTokenURI: this.assetsContractController.getCollectibleTokenURI.bind(
        this.assetsContractController,
      ),
      getOwnerOf: this.assetsContractController.getOwnerOf.bind(
        this.assetsContractController,
      ),
      balanceOfERC1155Collectible: this.assetsContractController.balanceOfERC1155Collectible.bind(
        this.assetsContractController,
      ),
      uriERC1155Collectible: this.assetsContractController.uriERC1155Collectible.bind(
        this.assetsContractController,
      ),
    });

    process.env.COLLECTIBLES_V1 &&
      (this.collectibleDetectionController = new CollectibleDetectionController(
        {
          onCollectiblesStateChange: (listener) =>
            this.collectiblesController.subscribe(listener),
          onPreferencesStateChange: this.preferencesController.store.subscribe.bind(
            this.preferencesController.store,
          ),
          onNetworkStateChange: this.networkController.store.subscribe.bind(
            this.networkController.store,
          ),
          getOpenSeaApiKey: () => this.collectiblesController.openSeaApiKey,
          getBalancesInSingleCall: this.assetsContractController.getBalancesInSingleCall.bind(
            this.assetsContractController,
          ),
          addCollectible: this.collectiblesController.addCollectible.bind(
            this.collectiblesController,
          ),
          getCollectiblesState: () => this.collectiblesController.state,
        },
      ));

    this.metaMetricsController = new MetaMetricsController({
      segment,
      preferencesStore: this.preferencesController.store,
      onNetworkDidChange: this.networkController.on.bind(
        this.networkController,
        NETWORK_EVENTS.NETWORK_DID_CHANGE,
      ),
      getNetworkIdentifier: this.networkController.getNetworkIdentifier.bind(
        this.networkController,
      ),
      getCurrentChainId: this.networkController.getCurrentChainId.bind(
        this.networkController,
      ),
      version: this.platform.getVersion(),
      environment: process.env.METAMASK_ENVIRONMENT,
      initState: initState.MetaMetricsController,
      captureException,
    });

    const gasFeeMessenger = this.controllerMessenger.getRestricted({
      name: 'GasFeeController',
    });

    const gasApiBaseUrl = process.env.SWAPS_USE_DEV_APIS
      ? GAS_DEV_API_BASE_URL
      : GAS_API_BASE_URL;

    this.gasFeeController = new GasFeeController({
      interval: 10000,
      messenger: gasFeeMessenger,
      clientId: SWAPS_CLIENT_ID,
      getProvider: () =>
        this.networkController.getProviderAndBlockTracker().provider,
      onNetworkStateChange: this.networkController.on.bind(
        this.networkController,
        NETWORK_EVENTS.NETWORK_DID_CHANGE,
      ),
      getCurrentNetworkEIP1559Compatibility: this.networkController.getEIP1559Compatibility.bind(
        this.networkController,
      ),
      getCurrentAccountEIP1559Compatibility: this.getCurrentAccountEIP1559Compatibility.bind(
        this,
      ),
      legacyAPIEndpoint: `${gasApiBaseUrl}/networks/<chain_id>/gasPrices`,
      EIP1559APIEndpoint: `${gasApiBaseUrl}/networks/<chain_id>/suggestedGasFees`,
      getCurrentNetworkLegacyGasAPICompatibility: () => {
        const chainId = this.networkController.getCurrentChainId();
        return process.env.IN_TEST || chainId === MAINNET_CHAIN_ID;
      },
      getChainId: () => {
        return process.env.IN_TEST
          ? MAINNET_CHAIN_ID
          : this.networkController.getCurrentChainId();
      },
    });

    this.appStateController = new AppStateController({
      addUnlockListener: this.on.bind(this, 'unlock'),
      isUnlocked: this.isUnlocked.bind(this),
      initState: initState.AppStateController,
      onInactiveTimeout: () => this.setLocked(),
      showUnlockRequest: opts.showUserConfirmation,
      preferencesStore: this.preferencesController.store,
    });

    const currencyRateMessenger = this.controllerMessenger.getRestricted({
      name: 'CurrencyRateController',
    });
    this.currencyRateController = new CurrencyRateController({
      includeUSDRate: true,
      messenger: currencyRateMessenger,
      state: initState.CurrencyController,
    });

    const tokenListMessenger = this.controllerMessenger.getRestricted({
      name: 'TokenListController',
    });
    this.tokenListController = new TokenListController({
      chainId: hexToDecimal(this.networkController.getCurrentChainId()),
      useStaticTokenList: !this.preferencesController.store.getState()
        .useTokenDetection,
      onNetworkStateChange: (cb) =>
        this.networkController.store.subscribe((networkState) => {
          const modifiedNetworkState = {
            ...networkState,
            provider: {
              ...networkState.provider,
              chainId: hexToDecimal(networkState.provider.chainId),
            },
          };
          return cb(modifiedNetworkState);
        }),
      onPreferencesStateChange: (cb) =>
        this.preferencesController.store.subscribe((preferencesState) => {
          const modifiedPreferencesState = {
            ...preferencesState,
            useStaticTokenList: !this.preferencesController.store.getState()
              .useTokenDetection,
          };
          return cb(modifiedPreferencesState);
        }),
      messenger: tokenListMessenger,
      state: initState.TokenListController,
    });

    this.phishingController = new PhishingController();

    this.notificationController = new NotificationController(
      { allNotifications: UI_NOTIFICATIONS },
      initState.NotificationController,
    );

    // token exchange rate tracker
    this.tokenRatesController = new TokenRatesController({
      onTokensStateChange: (listener) =>
        this.tokensController.subscribe(listener),
      onCurrencyRateStateChange: (listener) =>
        this.controllerMessenger.subscribe(
          `${this.currencyRateController.name}:stateChange`,
          listener,
        ),
      onNetworkStateChange: (cb) =>
        this.networkController.store.subscribe((networkState) => {
          const modifiedNetworkState = {
            ...networkState,
            provider: {
              ...networkState.provider,
              chainId: hexToDecimal(networkState.provider.chainId),
            },
          };
          return cb(modifiedNetworkState);
        }),
    });

    this.ensController = new EnsController({
      provider: this.provider,
      getCurrentChainId: this.networkController.getCurrentChainId.bind(
        this.networkController,
      ),
      onNetworkDidChange: this.networkController.on.bind(
        this.networkController,
        NETWORK_EVENTS.NETWORK_DID_CHANGE,
      ),
    });

    this.incomingTransactionsController = new IncomingTransactionsController({
      blockTracker: this.blockTracker,
      onNetworkDidChange: this.networkController.on.bind(
        this.networkController,
        NETWORK_EVENTS.NETWORK_DID_CHANGE,
      ),
      getCurrentChainId: this.networkController.getCurrentChainId.bind(
        this.networkController,
      ),
      preferencesController: this.preferencesController,
      initState: initState.IncomingTransactionsController,
    });

    // account tracker watches balances, nonces, and any code at their address
    this.accountTracker = new AccountTracker({
      provider: this.provider,
      blockTracker: this.blockTracker,
      getCurrentChainId: this.networkController.getCurrentChainId.bind(
        this.networkController,
      ),
    });

    // start and stop polling for balances based on activeControllerConnections
    this.on('controllerConnectionChanged', (activeControllerConnections) => {
      if (activeControllerConnections > 0) {
        this.accountTracker.start();
        this.incomingTransactionsController.start();
        this.currencyRateController.start();
        this.tokenListController.start();
      } else {
        this.accountTracker.stop();
        this.incomingTransactionsController.stop();
        this.currencyRateController.stop();
        this.tokenListController.stop();
      }
    });

    this.cachedBalancesController = new CachedBalancesController({
      accountTracker: this.accountTracker,
      getCurrentChainId: this.networkController.getCurrentChainId.bind(
        this.networkController,
      ),
      initState: initState.CachedBalancesController,
    });

    this.onboardingController = new OnboardingController({
      initState: initState.OnboardingController,
    });

    this.tokensController.hub.on('pendingSuggestedAsset', async () => {
      await opts.openPopup();
    });

    const additionalKeyrings = [
      TrezorKeyring,
      LedgerBridgeKeyring,
      LatticeKeyring,
    ];
    this.keyringController = new KeyringController({
      keyringTypes: additionalKeyrings,
      initState: initState.KeyringController,
      encryptor: opts.encryptor || undefined,
    });
    this.keyringController.memStore.subscribe((state) =>
      this._onKeyringControllerUpdate(state),
    );
    this.keyringController.on('unlock', () => this._onUnlock());
    this.keyringController.on('lock', () => this._onLock());

    this.permissionsController = new PermissionsController(
      {
        approvals: this.approvalController,
        getKeyringAccounts: this.keyringController.getAccounts.bind(
          this.keyringController,
        ),
        getRestrictedMethods,
        getUnlockPromise: this.appStateController.getUnlockPromise.bind(
          this.appStateController,
        ),
        isUnlocked: this.isUnlocked.bind(this),
        notifyDomain: this.notifyConnections.bind(this),
        notifyAllDomains: this.notifyAllConnections.bind(this),
        preferences: this.preferencesController.store,
      },
      initState.PermissionsController,
      initState.PermissionsMetadata,
    );

    this.detectTokensController = new DetectTokensController({
      preferences: this.preferencesController,
      tokensController: this.tokensController,
      network: this.networkController,
      keyringMemStore: this.keyringController.memStore,
      tokenList: this.tokenListController,
    });

    this.addressBookController = new AddressBookController(
      undefined,
      initState.AddressBookController,
    );

    this.alertController = new AlertController({
      initState: initState.AlertController,
      preferencesStore: this.preferencesController.store,
    });

    this.threeBoxController = new ThreeBoxController({
      preferencesController: this.preferencesController,
      addressBookController: this.addressBookController,
      keyringController: this.keyringController,
      initState: initState.ThreeBoxController,
      getKeyringControllerState: this.keyringController.memStore.getState.bind(
        this.keyringController.memStore,
      ),
      version,
      trackMetaMetricsEvent: this.metaMetricsController.trackEvent.bind(
        this.metaMetricsController,
      ),
    });

    this.txController = new TransactionController({
      initState:
        initState.TransactionController || initState.TransactionManager,
      getPermittedAccounts: this.permissionsController.getAccounts.bind(
        this.permissionsController,
      ),
      getProviderConfig: this.networkController.getProviderConfig.bind(
        this.networkController,
      ),
      getCurrentNetworkEIP1559Compatibility: this.networkController.getEIP1559Compatibility.bind(
        this.networkController,
      ),
      getCurrentAccountEIP1559Compatibility: this.getCurrentAccountEIP1559Compatibility.bind(
        this,
      ),
      networkStore: this.networkController.networkStore,
      getCurrentChainId: this.networkController.getCurrentChainId.bind(
        this.networkController,
      ),
      preferencesStore: this.preferencesController.store,
      txHistoryLimit: 40,
      signTransaction: this.keyringController.signTransaction.bind(
        this.keyringController,
      ),
      provider: this.provider,
      blockTracker: this.blockTracker,
      trackMetaMetricsEvent: this.metaMetricsController.trackEvent.bind(
        this.metaMetricsController,
      ),
      getParticipateInMetrics: () =>
        this.metaMetricsController.state.participateInMetaMetrics,
      getEIP1559GasFeeEstimates: this.gasFeeController.fetchGasFeeEstimates.bind(
        this.gasFeeController,
      ),
      getExternalPendingTransactions: this.getExternalPendingTransactions.bind(
        this,
      ),
      // TODO: We can probably remove "getExternalConfirmedTransactions", since when an STX is done, we push it to regular transactions.
      getExternalConfirmedTransactions: this.getExternalConfirmedTransactions.bind(
        this,
      ),
    });
    this.txController.on('newUnapprovedTx', () => opts.showUserConfirmation());

    this.txController.on(`tx:status-update`, async (txId, status) => {
      if (
        status === TRANSACTION_STATUSES.CONFIRMED ||
        status === TRANSACTION_STATUSES.FAILED
      ) {
        const txMeta = this.txController.txStateManager.getTransaction(txId);
        const frequentRpcListDetail = this.preferencesController.getFrequentRpcListDetail();
        let rpcPrefs = {};
        if (txMeta.chainId) {
          const rpcSettings = frequentRpcListDetail.find(
            (rpc) => txMeta.chainId === rpc.chainId,
          );
          rpcPrefs = rpcSettings?.rpcPrefs ?? {};
        }
        this.platform.showTransactionNotification(txMeta, rpcPrefs);

        const { txReceipt } = txMeta;
        const metamaskState = await this.getState();

        if (txReceipt && txReceipt.status === '0x0') {
          this.metaMetricsController.trackEvent(
            {
              event: 'Tx Status Update: On-Chain Failure',
              category: 'Background',
              properties: {
                action: 'Transactions',
                errorMessage: txMeta.simulationFails?.reason,
                numberOfTokens: metamaskState.tokens.length,
                numberOfAccounts: Object.keys(metamaskState.accounts).length,
              },
            },
            {
              matomoEvent: true,
            },
          );
        }
      }
    });

    this.networkController.on(NETWORK_EVENTS.NETWORK_DID_CHANGE, async () => {
      const { ticker } = this.networkController.getProviderConfig();
      try {
        await this.currencyRateController.setNativeCurrency(ticker);
      } catch (error) {
        // TODO: Handle failure to get conversion rate more gracefully
        console.error(error);
      }
    });
    this.networkController.lookupNetwork();
    this.messageManager = new MessageManager({
      metricsEvent: this.metaMetricsController.trackEvent.bind(
        this.metaMetricsController,
      ),
    });
    this.personalMessageManager = new PersonalMessageManager({
      metricsEvent: this.metaMetricsController.trackEvent.bind(
        this.metaMetricsController,
      ),
    });
    this.decryptMessageManager = new DecryptMessageManager({
      metricsEvent: this.metaMetricsController.trackEvent.bind(
        this.metaMetricsController,
      ),
    });
    this.encryptionPublicKeyManager = new EncryptionPublicKeyManager({
      metricsEvent: this.metaMetricsController.trackEvent.bind(
        this.metaMetricsController,
      ),
    });
    this.typedMessageManager = new TypedMessageManager({
      getCurrentChainId: this.networkController.getCurrentChainId.bind(
        this.networkController,
      ),
      metricsEvent: this.metaMetricsController.trackEvent.bind(
        this.metaMetricsController,
      ),
    });

    this.swapsController = new SwapsController({
      getBufferedGasLimit: this.txController.txGasUtil.getBufferedGasLimit.bind(
        this.txController.txGasUtil,
      ),
      networkController: this.networkController,
      provider: this.provider,
      getProviderConfig: this.networkController.getProviderConfig.bind(
        this.networkController,
      ),
      getTokenRatesState: () => this.tokenRatesController.state,
      getCurrentChainId: this.networkController.getCurrentChainId.bind(
        this.networkController,
      ),
      getEIP1559GasFeeEstimates: this.gasFeeController.fetchGasFeeEstimates.bind(
        this.gasFeeController,
      ),
    });
    this.smartTransactionsController = new SmartTransactionsController({
      onNetworkStateChange: this.networkController.store.subscribe.bind(
        this.networkController.store,
      ),
      getNetwork: this.networkController.getNetworkState.bind(
        this.networkController,
      ),
      nonceTracker: this.txController.nonceTracker,
      provider: this.provider,
      txController: this.txController,
      trackMetaMetricsEvent: this.metaMetricsController.trackEvent.bind(
        this.metaMetricsController,
      ),
    });

    // ensure accountTracker updates balances after network change
    this.networkController.on(NETWORK_EVENTS.NETWORK_DID_CHANGE, () => {
      this.accountTracker._updateAccounts();
    });

    // clear unapproved transactions and messages when the network will change
    this.networkController.on(NETWORK_EVENTS.NETWORK_WILL_CHANGE, () => {
      this.txController.txStateManager.clearUnapprovedTxs();
      this.encryptionPublicKeyManager.clearUnapproved();
      this.personalMessageManager.clearUnapproved();
      this.typedMessageManager.clearUnapproved();
      this.decryptMessageManager.clearUnapproved();
      this.messageManager.clearUnapproved();
    });

    // ensure isClientOpenAndUnlocked is updated when memState updates
    this.on('update', (memState) => this._onStateUpdate(memState));

    this.store.updateStructure({
      AppStateController: this.appStateController.store,
      TransactionController: this.txController.store,
      KeyringController: this.keyringController.store,
      PreferencesController: this.preferencesController.store,
      MetaMetricsController: this.metaMetricsController.store,
      AddressBookController: this.addressBookController,
      CurrencyController: this.currencyRateController,
      NetworkController: this.networkController.store,
      CachedBalancesController: this.cachedBalancesController.store,
      AlertController: this.alertController.store,
      OnboardingController: this.onboardingController.store,
      IncomingTransactionsController: this.incomingTransactionsController.store,
      PermissionsController: this.permissionsController.permissions,
      PermissionsMetadata: this.permissionsController.store,
      ThreeBoxController: this.threeBoxController.store,
      NotificationController: this.notificationController,
      GasFeeController: this.gasFeeController,
      TokenListController: this.tokenListController,
      TokensController: this.tokensController,
<<<<<<< HEAD
      SmartTransactionsController: this.smartTransactionsController,
=======
      CollectiblesController: this.collectiblesController,
>>>>>>> 6838a3d0
    });

    this.memStore = new ComposableObservableStore({
      config: {
        AppStateController: this.appStateController.store,
        NetworkController: this.networkController.store,
        AccountTracker: this.accountTracker.store,
        TxController: this.txController.memStore,
        CachedBalancesController: this.cachedBalancesController.store,
        TokenRatesController: this.tokenRatesController,
        MessageManager: this.messageManager.memStore,
        PersonalMessageManager: this.personalMessageManager.memStore,
        DecryptMessageManager: this.decryptMessageManager.memStore,
        EncryptionPublicKeyManager: this.encryptionPublicKeyManager.memStore,
        TypesMessageManager: this.typedMessageManager.memStore,
        KeyringController: this.keyringController.memStore,
        PreferencesController: this.preferencesController.store,
        MetaMetricsController: this.metaMetricsController.store,
        AddressBookController: this.addressBookController,
        CurrencyController: this.currencyRateController,
        AlertController: this.alertController.store,
        OnboardingController: this.onboardingController.store,
        IncomingTransactionsController: this.incomingTransactionsController
          .store,
        PermissionsController: this.permissionsController.permissions,
        PermissionsMetadata: this.permissionsController.store,
        ThreeBoxController: this.threeBoxController.store,
        SwapsController: this.swapsController.store,
        EnsController: this.ensController.store,
        ApprovalController: this.approvalController,
        NotificationController: this.notificationController,
        GasFeeController: this.gasFeeController,
        TokenListController: this.tokenListController,
        TokensController: this.tokensController,
<<<<<<< HEAD
        SmartTransactionsController: this.smartTransactionsController,
=======
        CollectiblesController: this.collectiblesController,
>>>>>>> 6838a3d0
      },
      controllerMessenger: this.controllerMessenger,
    });
    this.memStore.subscribe(this.sendUpdate.bind(this));

    const password = process.env.CONF?.PASSWORD;
    if (
      password &&
      !this.isUnlocked() &&
      this.onboardingController.store.getState().completedOnboarding
    ) {
      this.submitPassword(password);
    }

    // Lazily update the store with the current extension environment
    this.extension.runtime.getPlatformInfo(({ os }) => {
      this.appStateController.setBrowserEnvironment(
        os,
        // This method is presently only supported by Firefox
        this.extension.runtime.getBrowserInfo === undefined
          ? 'chrome'
          : 'firefox',
      );
    });

    // TODO:LegacyProvider: Delete
    this.publicConfigStore = this.createPublicConfigStore();
  }

  /**
   * Constructor helper: initialize a provider.
   */
  initializeProvider() {
    const version = this.platform.getVersion();
    const providerOpts = {
      static: {
        eth_syncing: false,
        web3_clientVersion: `MetaMask/v${version}`,
      },
      version,
      // account mgmt
      getAccounts: async ({ origin }) => {
        if (origin === 'metamask') {
          const selectedAddress = this.preferencesController.getSelectedAddress();
          return selectedAddress ? [selectedAddress] : [];
        } else if (this.isUnlocked()) {
          return await this.permissionsController.getAccounts(origin);
        }
        return []; // changing this is a breaking change
      },
      // tx signing
      processTransaction: this.newUnapprovedTransaction.bind(this),
      // msg signing
      processEthSignMessage: this.newUnsignedMessage.bind(this),
      processTypedMessage: this.newUnsignedTypedMessage.bind(this),
      processTypedMessageV3: this.newUnsignedTypedMessage.bind(this),
      processTypedMessageV4: this.newUnsignedTypedMessage.bind(this),
      processPersonalMessage: this.newUnsignedPersonalMessage.bind(this),
      processDecryptMessage: this.newRequestDecryptMessage.bind(this),
      processEncryptionPublicKey: this.newRequestEncryptionPublicKey.bind(this),
      getPendingNonce: this.getPendingNonce.bind(this),
      getPendingTransactionByHash: (hash) =>
        this.txController.getTransactions({
          searchCriteria: {
            hash,
            status: TRANSACTION_STATUSES.SUBMITTED,
          },
        })[0],
    };
    const providerProxy = this.networkController.initializeProvider(
      providerOpts,
    );
    return providerProxy;
  }

  /**
   * TODO:LegacyProvider: Delete
   * Constructor helper: initialize a public config store.
   * This store is used to make some config info available to Dapps synchronously.
   */
  createPublicConfigStore() {
    // subset of state for metamask inpage provider
    const publicConfigStore = new ObservableStore();
    const { networkController } = this;

    // setup memStore subscription hooks
    this.on('update', updatePublicConfigStore);
    updatePublicConfigStore(this.getState());

    function updatePublicConfigStore(memState) {
      const chainId = networkController.getCurrentChainId();
      if (memState.network !== 'loading') {
        publicConfigStore.putState(selectPublicState(chainId, memState));
      }
    }

    function selectPublicState(chainId, { isUnlocked, network }) {
      return {
        isUnlocked,
        chainId,
        networkVersion: network,
      };
    }

    return publicConfigStore;
  }

  /**
   * Gets relevant state for the provider of an external origin.
   *
   * @param {string} origin - The origin to get the provider state for.
   * @returns {Promise<{
   *  isUnlocked: boolean,
   *  networkVersion: string,
   *  chainId: string,
   *  accounts: string[],
   * }>} An object with relevant state properties.
   */
  async getProviderState(origin) {
    return {
      isUnlocked: this.isUnlocked(),
      ...this.getProviderNetworkState(),
      accounts: await this.permissionsController.getAccounts(origin),
    };
  }

  /**
   * Gets network state relevant for external providers.
   *
   * @param {Object} [memState] - The MetaMask memState. If not provided,
   * this function will retrieve the most recent state.
   * @returns {Object} An object with relevant network state properties.
   */
  getProviderNetworkState(memState) {
    const { network } = memState || this.getState();
    return {
      chainId: this.networkController.getCurrentChainId(),
      networkVersion: network,
    };
  }

  //=============================================================================
  // EXPOSED TO THE UI SUBSYSTEM
  //=============================================================================

  /**
   * The metamask-state of the various controllers, made available to the UI
   *
   * @returns {Object} status
   */
  getState() {
    const { vault } = this.keyringController.store.getState();
    const isInitialized = Boolean(vault);

    return {
      isInitialized,
      ...this.memStore.getFlatState(),
    };
  }

  /**
   * Returns an Object containing API Callback Functions.
   * These functions are the interface for the UI.
   * The API object can be transmitted over a stream via JSON-RPC.
   *
   * @returns {Object} Object containing API functions.
   */
  getApi() {
    const {
      alertController,
      approvalController,
      keyringController,
      metaMetricsController,
      networkController,
      onboardingController,
      permissionsController,
      preferencesController,
      swapsController,
      threeBoxController,
      txController,
      tokensController,
<<<<<<< HEAD
      smartTransactionsController,
=======
      collectiblesController,
>>>>>>> 6838a3d0
    } = this;

    return {
      // etc
      getState: (cb) => cb(null, this.getState()),
      setCurrentCurrency: nodeify(
        this.currencyRateController.setCurrentCurrency.bind(
          this.currencyRateController,
        ),
      ),
      setUseBlockie: this.setUseBlockie.bind(this),
      setUseNonceField: this.setUseNonceField.bind(this),
      setUsePhishDetect: this.setUsePhishDetect.bind(this),
      setUseTokenDetection: nodeify(
        this.preferencesController.setUseTokenDetection,
        this.preferencesController,
      ),
      setIpfsGateway: this.setIpfsGateway.bind(this),
      setParticipateInMetaMetrics: this.setParticipateInMetaMetrics.bind(this),
      setCurrentLocale: this.setCurrentLocale.bind(this),
      markPasswordForgotten: this.markPasswordForgotten.bind(this),
      unMarkPasswordForgotten: this.unMarkPasswordForgotten.bind(this),
      safelistPhishingDomain: this.safelistPhishingDomain.bind(this),
      getRequestAccountTabIds: (cb) => cb(null, this.getRequestAccountTabIds()),
      getOpenMetamaskTabsIds: (cb) => cb(null, this.getOpenMetamaskTabsIds()),

      // primary HD keyring management
      addNewAccount: nodeify(this.addNewAccount, this),
      verifySeedPhrase: nodeify(this.verifySeedPhrase, this),
      resetAccount: nodeify(this.resetAccount, this),
      removeAccount: nodeify(this.removeAccount, this),
      importAccountWithStrategy: nodeify(this.importAccountWithStrategy, this),

      // hardware wallets
      connectHardware: nodeify(this.connectHardware, this),
      forgetDevice: nodeify(this.forgetDevice, this),
      checkHardwareStatus: nodeify(this.checkHardwareStatus, this),
      unlockHardwareWalletAccount: nodeify(
        this.unlockHardwareWalletAccount,
        this,
      ),
      setLedgerTransportPreference: nodeify(
        this.setLedgerTransportPreference,
        this,
      ),
      attemptLedgerTransportCreation: nodeify(
        this.attemptLedgerTransportCreation,
        this,
      ),
      establishLedgerTransportPreference: nodeify(
        this.establishLedgerTransportPreference,
        this,
      ),

      // mobile
      fetchInfoToSync: nodeify(this.fetchInfoToSync, this),

      // vault management
      submitPassword: nodeify(this.submitPassword, this),
      verifyPassword: nodeify(this.verifyPassword, this),

      // network management
      setProviderType: nodeify(
        networkController.setProviderType,
        networkController,
      ),
      rollbackToPreviousProvider: nodeify(
        networkController.rollbackToPreviousProvider,
        networkController,
      ),
      setCustomRpc: nodeify(this.setCustomRpc, this),
      updateAndSetCustomRpc: nodeify(this.updateAndSetCustomRpc, this),
      delCustomRpc: nodeify(this.delCustomRpc, this),

      // PreferencesController
      setSelectedAddress: nodeify(
        preferencesController.setSelectedAddress,
        preferencesController,
      ),
      addToken: nodeify(tokensController.addToken, tokensController),
      rejectWatchAsset: nodeify(
        tokensController.rejectWatchAsset,
        tokensController,
      ),
      acceptWatchAsset: nodeify(
        tokensController.acceptWatchAsset,
        tokensController,
      ),
      updateTokenType: nodeify(
        tokensController.updateTokenType,
        tokensController,
      ),
      removeToken: nodeify(
        tokensController.removeAndIgnoreToken,
        tokensController,
      ),
      setAccountLabel: nodeify(
        preferencesController.setAccountLabel,
        preferencesController,
      ),
      setFeatureFlag: nodeify(
        preferencesController.setFeatureFlag,
        preferencesController,
      ),
      setPreference: nodeify(
        preferencesController.setPreference,
        preferencesController,
      ),

      addKnownMethodData: nodeify(
        preferencesController.addKnownMethodData,
        preferencesController,
      ),
      setDismissSeedBackUpReminder: nodeify(
        this.preferencesController.setDismissSeedBackUpReminder,
        this.preferencesController,
      ),
      setAdvancedGasFee: nodeify(
        preferencesController.setAdvancedGasFee,
        preferencesController,
      ),

      // CollectiblesController
      addCollectible: nodeify(
        collectiblesController.addCollectible,
        collectiblesController,
      ),

      removeAndIgnoreCollectible: nodeify(
        collectiblesController.removeAndIgnoreCollectible,
        collectiblesController,
      ),

      removeCollectible: nodeify(
        collectiblesController.removeCollectible,
        collectiblesController,
      ),

      // AddressController
      setAddressBook: nodeify(
        this.addressBookController.set,
        this.addressBookController,
      ),
      removeFromAddressBook: nodeify(
        this.addressBookController.delete,
        this.addressBookController,
      ),

      // AppStateController
      setLastActiveTime: nodeify(
        this.appStateController.setLastActiveTime,
        this.appStateController,
      ),
      setDefaultHomeActiveTabName: nodeify(
        this.appStateController.setDefaultHomeActiveTabName,
        this.appStateController,
      ),
      setConnectedStatusPopoverHasBeenShown: nodeify(
        this.appStateController.setConnectedStatusPopoverHasBeenShown,
        this.appStateController,
      ),
      setRecoveryPhraseReminderHasBeenShown: nodeify(
        this.appStateController.setRecoveryPhraseReminderHasBeenShown,
        this.appStateController,
      ),
      setRecoveryPhraseReminderLastShown: nodeify(
        this.appStateController.setRecoveryPhraseReminderLastShown,
        this.appStateController,
      ),
      setShowTestnetMessageInDropdown: nodeify(
        this.appStateController.setShowTestnetMessageInDropdown,
        this.appStateController,
      ),

      // EnsController
      tryReverseResolveAddress: nodeify(
        this.ensController.reverseResolveAddress,
        this.ensController,
      ),

      // KeyringController
      setLocked: nodeify(this.setLocked, this),
      createNewVaultAndKeychain: nodeify(this.createNewVaultAndKeychain, this),
      createNewVaultAndRestore: nodeify(this.createNewVaultAndRestore, this),
      exportAccount: nodeify(
        keyringController.exportAccount,
        keyringController,
      ),

      // txController
      cancelTransaction: nodeify(txController.cancelTransaction, txController),
      updateTransaction: nodeify(txController.updateTransaction, txController),
      approveTransactionsWithSameNonce: nodeify(
        txController.approveTransactionsWithSameNonce,
        txController,
      ),
      updateAndApproveTransaction: nodeify(
        txController.updateAndApproveTransaction,
        txController,
      ),
      createCancelTransaction: nodeify(this.createCancelTransaction, this),
      createSpeedUpTransaction: nodeify(this.createSpeedUpTransaction, this),
      estimateGas: nodeify(this.estimateGas, this),
      getNextNonce: nodeify(this.getNextNonce, this),
      addUnapprovedTransaction: nodeify(
        txController.addUnapprovedTransaction,
        txController,
      ),

      // messageManager
      signMessage: nodeify(this.signMessage, this),
      cancelMessage: this.cancelMessage.bind(this),

      // personalMessageManager
      signPersonalMessage: nodeify(this.signPersonalMessage, this),
      cancelPersonalMessage: this.cancelPersonalMessage.bind(this),

      // typedMessageManager
      signTypedMessage: nodeify(this.signTypedMessage, this),
      cancelTypedMessage: this.cancelTypedMessage.bind(this),

      // decryptMessageManager
      decryptMessage: nodeify(this.decryptMessage, this),
      decryptMessageInline: nodeify(this.decryptMessageInline, this),
      cancelDecryptMessage: this.cancelDecryptMessage.bind(this),

      // EncryptionPublicKeyManager
      encryptionPublicKey: nodeify(this.encryptionPublicKey, this),
      cancelEncryptionPublicKey: this.cancelEncryptionPublicKey.bind(this),

      // onboarding controller
      setSeedPhraseBackedUp: nodeify(
        onboardingController.setSeedPhraseBackedUp,
        onboardingController,
      ),
      completeOnboarding: nodeify(
        onboardingController.completeOnboarding,
        onboardingController,
      ),
      setFirstTimeFlowType: nodeify(
        onboardingController.setFirstTimeFlowType,
        onboardingController,
      ),

      // alert controller
      setAlertEnabledness: nodeify(
        alertController.setAlertEnabledness,
        alertController,
      ),
      setUnconnectedAccountAlertShown: nodeify(
        alertController.setUnconnectedAccountAlertShown,
        alertController,
      ),
      setWeb3ShimUsageAlertDismissed: nodeify(
        alertController.setWeb3ShimUsageAlertDismissed,
        alertController,
      ),

      // 3Box
      setThreeBoxSyncingPermission: nodeify(
        threeBoxController.setThreeBoxSyncingPermission,
        threeBoxController,
      ),
      restoreFromThreeBox: nodeify(
        threeBoxController.restoreFromThreeBox,
        threeBoxController,
      ),
      setShowRestorePromptToFalse: nodeify(
        threeBoxController.setShowRestorePromptToFalse,
        threeBoxController,
      ),
      getThreeBoxLastUpdated: nodeify(
        threeBoxController.getLastUpdated,
        threeBoxController,
      ),
      turnThreeBoxSyncingOn: nodeify(
        threeBoxController.turnThreeBoxSyncingOn,
        threeBoxController,
      ),
      initializeThreeBox: nodeify(this.initializeThreeBox, this),

      // permissions
      approvePermissionsRequest: nodeify(
        permissionsController.approvePermissionsRequest,
        permissionsController,
      ),
      rejectPermissionsRequest: nodeify(
        permissionsController.rejectPermissionsRequest,
        permissionsController,
      ),
      removePermissionsFor: permissionsController.removePermissionsFor.bind(
        permissionsController,
      ),
      addPermittedAccount: nodeify(
        permissionsController.addPermittedAccount,
        permissionsController,
      ),
      removePermittedAccount: nodeify(
        permissionsController.removePermittedAccount,
        permissionsController,
      ),
      requestAccountsPermissionWithId: nodeify(
        permissionsController.requestAccountsPermissionWithId,
        permissionsController,
      ),

      // Swaps
      fetchAndSetQuotes: nodeify(
        swapsController.fetchAndSetQuotes,
        swapsController,
      ),
      setSelectedQuoteAggId: nodeify(
        swapsController.setSelectedQuoteAggId,
        swapsController,
      ),
      resetSwapsState: nodeify(
        swapsController.resetSwapsState,
        swapsController,
      ),
      setSwapsTokens: nodeify(swapsController.setSwapsTokens, swapsController),
      clearSwapsQuotes: nodeify(
        swapsController.clearSwapsQuotes,
        swapsController,
      ),
      setApproveTxId: nodeify(swapsController.setApproveTxId, swapsController),
      setTradeTxId: nodeify(swapsController.setTradeTxId, swapsController),
      setSwapsTxGasPrice: nodeify(
        swapsController.setSwapsTxGasPrice,
        swapsController,
      ),
      setSwapsTxGasLimit: nodeify(
        swapsController.setSwapsTxGasLimit,
        swapsController,
      ),
      setSwapsTxMaxFeePerGas: nodeify(
        swapsController.setSwapsTxMaxFeePerGas,
        swapsController,
      ),
      setSwapsTxMaxFeePriorityPerGas: nodeify(
        swapsController.setSwapsTxMaxFeePriorityPerGas,
        swapsController,
      ),
      safeRefetchQuotes: nodeify(
        swapsController.safeRefetchQuotes,
        swapsController,
      ),
      stopPollingForQuotes: nodeify(
        swapsController.stopPollingForQuotes,
        swapsController,
      ),
      setBackgroundSwapRouteState: nodeify(
        swapsController.setBackgroundSwapRouteState,
        swapsController,
      ),
      resetPostFetchState: nodeify(
        swapsController.resetPostFetchState,
        swapsController,
      ),
      setSwapsErrorKey: nodeify(
        swapsController.setSwapsErrorKey,
        swapsController,
      ),
      setInitialGasEstimate: nodeify(
        swapsController.setInitialGasEstimate,
        swapsController,
      ),
      setCustomApproveTxData: nodeify(
        swapsController.setCustomApproveTxData,
        swapsController,
      ),
      setSwapsLiveness: nodeify(
        swapsController.setSwapsLiveness,
        swapsController,
      ),
      setSwapsFeatureFlags: nodeify(
        swapsController.setSwapsFeatureFlags,
        swapsController,
      ),
      setSwapsUserFeeLevel: nodeify(
        swapsController.setSwapsUserFeeLevel,
        swapsController,
      ),
      setSwapsQuotesPollingLimitEnabled: nodeify(
        swapsController.setSwapsQuotesPollingLimitEnabled,
        swapsController,
      ),

      // Smart Transactions
      setSmartTransactionsOptInStatus: nodeify(
        smartTransactionsController.setOptInState,
        smartTransactionsController,
      ),
      getUnsignedTransactionsAndEstimates: nodeify(
        smartTransactionsController.getUnsignedTransactionsAndEstimates,
        smartTransactionsController,
      ),
      submitSignedTransactions: nodeify(
        smartTransactionsController.submitSignedTransactions,
        smartTransactionsController,
      ),
      fetchSmartTransactionsStatus: nodeify(
        smartTransactionsController.fetchSmartTransactionsStatus,
        smartTransactionsController,
      ),
      cancelSmartTransaction: nodeify(
        smartTransactionsController.cancelSmartTransaction,
        smartTransactionsController,
      ),
      fetchSmartTransactionsLiveness: nodeify(
        smartTransactionsController.fetchLiveness,
        smartTransactionsController,
      ),
      updateSmartTransaction: nodeify(
        smartTransactionsController.updateSmartTransaction,
        smartTransactionsController,
      ),
      setStatusRefreshInterval: nodeify(
        smartTransactionsController.setStatusRefreshInterval,
        smartTransactionsController,
      ),

      // MetaMetrics
      trackMetaMetricsEvent: nodeify(
        metaMetricsController.trackEvent,
        metaMetricsController,
      ),
      trackMetaMetricsPage: nodeify(
        metaMetricsController.trackPage,
        metaMetricsController,
      ),

      // approval controller
      resolvePendingApproval: nodeify(
        approvalController.accept,
        approvalController,
      ),
      rejectPendingApproval: nodeify(
        approvalController.reject,
        approvalController,
      ),

      // Notifications
      updateViewedNotifications: nodeify(
        this.notificationController.updateViewed,
        this.notificationController,
      ),

      // GasFeeController
      getGasFeeEstimatesAndStartPolling: nodeify(
        this.gasFeeController.getGasFeeEstimatesAndStartPolling,
        this.gasFeeController,
      ),

      disconnectGasFeeEstimatePoller: nodeify(
        this.gasFeeController.disconnectPoller,
        this.gasFeeController,
      ),

      getGasFeeTimeEstimate: nodeify(
        this.gasFeeController.getTimeEstimate,
        this.gasFeeController,
      ),

      addPollingTokenToAppState: nodeify(
        this.appStateController.addPollingToken,
        this.appStateController,
      ),

      removePollingTokenFromAppState: nodeify(
        this.appStateController.removePollingToken,
        this.appStateController,
      ),

      // DetectTokenController
      detectNewTokens: nodeify(
        this.detectTokensController.detectNewTokens,
        this.detectTokensController,
      ),

      // DetectCollectibleController
      detectCollectibles: process.env.COLLECTIBLES_V1
        ? nodeify(
            this.collectibleDetectionController.detectCollectibles,
            this.collectibleDetectionController,
          )
        : null,
    };
  }

  //=============================================================================
  // VAULT / KEYRING RELATED METHODS
  //=============================================================================

  /**
   * Creates a new Vault and create a new keychain.
   *
   * A vault, or KeyringController, is a controller that contains
   * many different account strategies, currently called Keyrings.
   * Creating it new means wiping all previous keyrings.
   *
   * A keychain, or keyring, controls many accounts with a single backup and signing strategy.
   * For example, a mnemonic phrase can generate many accounts, and is a keyring.
   *
   * @param {string} password
   * @returns {Object} vault
   */
  async createNewVaultAndKeychain(password) {
    const releaseLock = await this.createVaultMutex.acquire();
    try {
      let vault;
      const accounts = await this.keyringController.getAccounts();
      if (accounts.length > 0) {
        vault = await this.keyringController.fullUpdate();
      } else {
        vault = await this.keyringController.createNewVaultAndKeychain(
          password,
        );
        const addresses = await this.keyringController.getAccounts();
        this.preferencesController.setAddresses(addresses);
        this.selectFirstIdentity();
      }

      return vault;
    } finally {
      releaseLock();
    }
  }

  /**
   * Create a new Vault and restore an existent keyring.
   * @param {string} password
   * @param {string} seed
   */
  async createNewVaultAndRestore(password, seed) {
    const releaseLock = await this.createVaultMutex.acquire();
    try {
      let accounts, lastBalance;

      const { keyringController } = this;

      // clear known identities
      this.preferencesController.setAddresses([]);

      // clear permissions
      this.permissionsController.clearPermissions();

      // clear accounts in accountTracker
      this.accountTracker.clearAccounts();

      // clear cachedBalances
      this.cachedBalancesController.clearCachedBalances();

      // clear unapproved transactions
      this.txController.txStateManager.clearUnapprovedTxs();

      // create new vault
      const vault = await keyringController.createNewVaultAndRestore(
        password,
        seed,
      );

      const ethQuery = new EthQuery(this.provider);
      accounts = await keyringController.getAccounts();
      lastBalance = await this.getBalance(
        accounts[accounts.length - 1],
        ethQuery,
      );

      const primaryKeyring = keyringController.getKeyringsByType(
        'HD Key Tree',
      )[0];
      if (!primaryKeyring) {
        throw new Error('MetamaskController - No HD Key Tree found');
      }

      // seek out the first zero balance
      while (lastBalance !== '0x0') {
        await keyringController.addNewAccount(primaryKeyring);
        accounts = await keyringController.getAccounts();
        lastBalance = await this.getBalance(
          accounts[accounts.length - 1],
          ethQuery,
        );
      }

      // remove extra zero balance account potentially created from seeking ahead
      if (accounts.length > 1 && lastBalance === '0x0') {
        await this.removeAccount(accounts[accounts.length - 1]);
        accounts = await keyringController.getAccounts();
      }

      // This must be set as soon as possible to communicate to the
      // keyring's iframe and have the setting initialized properly
      // Optimistically called to not block Metamask login due to
      // Ledger Keyring GitHub downtime
      const transportPreference = this.preferencesController.getLedgerTransportPreference();
      this.setLedgerTransportPreference(transportPreference);

      // set new identities
      this.preferencesController.setAddresses(accounts);
      this.selectFirstIdentity();
      return vault;
    } finally {
      releaseLock();
    }
  }

  /**
   * Get an account balance from the AccountTracker or request it directly from the network.
   * @param {string} address - The account address
   * @param {EthQuery} ethQuery - The EthQuery instance to use when asking the network
   */
  getBalance(address, ethQuery) {
    return new Promise((resolve, reject) => {
      const cached = this.accountTracker.store.getState().accounts[address];

      if (cached && cached.balance) {
        resolve(cached.balance);
      } else {
        ethQuery.getBalance(address, (error, balance) => {
          if (error) {
            reject(error);
            log.error(error);
          } else {
            resolve(balance || '0x0');
          }
        });
      }
    });
  }

  /**
   * Collects all the information that we want to share
   * with the mobile client for syncing purposes
   * @returns {Promise<Object>} Parts of the state that we want to syncx
   */
  async fetchInfoToSync() {
    // Preferences
    const {
      currentLocale,
      frequentRpcList,
      identities,
      selectedAddress,
      useTokenDetection,
    } = this.preferencesController.store.getState();

    const { tokenList } = this.tokenListController.state;

    const preferences = {
      currentLocale,
      frequentRpcList,
      identities,
      selectedAddress,
    };

    // Tokens
    const { allTokens, allIgnoredTokens } = this.tokensController.state;

    // Filter ERC20 tokens
    const allERC20Tokens = {};

    Object.keys(allTokens).forEach((chainId) => {
      allERC20Tokens[chainId] = {};
      Object.keys(allTokens[chainId]).forEach((accountAddress) => {
        const checksummedAccountAddress = toChecksumHexAddress(accountAddress);
        allERC20Tokens[chainId][checksummedAccountAddress] = allTokens[chainId][
          checksummedAccountAddress
        ].filter((asset) => {
          if (asset.isERC721 === undefined) {
            // since the token.address from allTokens is checksumaddress
            // asset.address have to be changed to lowercase when we are using dynamic list
            const address = useTokenDetection
              ? asset.address.toLowerCase()
              : asset.address;
            // the tokenList will be holding only erc20 tokens
            if (tokenList[address] !== undefined) {
              return true;
            }
          } else if (asset.isERC721 === false) {
            return true;
          }
          return false;
        });
      });
    });

    // Accounts
    const hdKeyring = this.keyringController.getKeyringsByType(
      'HD Key Tree',
    )[0];
    const simpleKeyPairKeyrings = this.keyringController.getKeyringsByType(
      'Simple Key Pair',
    );
    const hdAccounts = await hdKeyring.getAccounts();
    const simpleKeyPairKeyringAccounts = await Promise.all(
      simpleKeyPairKeyrings.map((keyring) => keyring.getAccounts()),
    );
    const simpleKeyPairAccounts = simpleKeyPairKeyringAccounts.reduce(
      (acc, accounts) => [...acc, ...accounts],
      [],
    );
    const accounts = {
      hd: hdAccounts
        .filter((item, pos) => hdAccounts.indexOf(item) === pos)
        .map((address) => toChecksumHexAddress(address)),
      simpleKeyPair: simpleKeyPairAccounts
        .filter((item, pos) => simpleKeyPairAccounts.indexOf(item) === pos)
        .map((address) => toChecksumHexAddress(address)),
      ledger: [],
      trezor: [],
      lattice: [],
    };

    // transactions

    let { transactions } = this.txController.store.getState();
    // delete tx for other accounts that we're not importing
    transactions = Object.values(transactions).filter((tx) => {
      const checksummedTxFrom = toChecksumHexAddress(tx.txParams.from);
      return accounts.hd.includes(checksummedTxFrom);
    });

    return {
      accounts,
      preferences,
      transactions,
      tokens: { allTokens: allERC20Tokens, allIgnoredTokens },
      network: this.networkController.store.getState(),
    };
  }

  /*
   * Submits the user's password and attempts to unlock the vault.
   * Also synchronizes the preferencesController, to ensure its schema
   * is up to date with known accounts once the vault is decrypted.
   *
   * @param {string} password - The user's password
   * @returns {Promise<object>} The keyringController update.
   */
  async submitPassword(password) {
    await this.keyringController.submitPassword(password);

    try {
      await this.blockTracker.checkForLatestBlock();
    } catch (error) {
      log.error('Error while unlocking extension.', error);
    }

    try {
      const threeBoxSyncingAllowed = this.threeBoxController.getThreeBoxSyncingState();
      if (threeBoxSyncingAllowed && !this.threeBoxController.box) {
        // 'await' intentionally omitted to avoid waiting for initialization
        this.threeBoxController.init();
        this.threeBoxController.turnThreeBoxSyncingOn();
      } else if (threeBoxSyncingAllowed && this.threeBoxController.box) {
        this.threeBoxController.turnThreeBoxSyncingOn();
      }
    } catch (error) {
      log.error('Error while unlocking extension.', error);
    }

    // This must be set as soon as possible to communicate to the
    // keyring's iframe and have the setting initialized properly
    // Optimistically called to not block Metamask login due to
    // Ledger Keyring GitHub downtime
    const transportPreference = this.preferencesController.getLedgerTransportPreference();

    this.setLedgerTransportPreference(transportPreference);

    return this.keyringController.fullUpdate();
  }

  /**
   * Submits a user's password to check its validity.
   *
   * @param {string} password The user's password
   */
  async verifyPassword(password) {
    await this.keyringController.verifyPassword(password);
  }

  /**
   * @type Identity
   * @property {string} name - The account nickname.
   * @property {string} address - The account's ethereum address, in lower case.
   * @property {boolean} mayBeFauceting - Whether this account is currently
   * receiving funds from our automatic Ropsten faucet.
   */

  /**
   * Sets the first address in the state to the selected address
   */
  selectFirstIdentity() {
    const { identities } = this.preferencesController.store.getState();
    const address = Object.keys(identities)[0];
    this.preferencesController.setSelectedAddress(address);
  }

  //
  // Hardware
  //

  async getKeyringForDevice(deviceName, hdPath = null) {
    let keyringName = null;
    switch (deviceName) {
      case 'trezor':
        keyringName = TrezorKeyring.type;
        break;
      case 'ledger':
        keyringName = LedgerBridgeKeyring.type;
        break;
      case 'lattice':
        keyringName = LatticeKeyring.type;
        break;
      default:
        throw new Error(
          'MetamaskController:getKeyringForDevice - Unknown device',
        );
    }
    let keyring = await this.keyringController.getKeyringsByType(
      keyringName,
    )[0];
    if (!keyring) {
      keyring = await this.keyringController.addNewKeyring(keyringName);
    }
    if (hdPath && keyring.setHdPath) {
      keyring.setHdPath(hdPath);
    }
    if (deviceName === 'lattice') {
      keyring.appName = 'MetaMask';
    }
    keyring.network = this.networkController.getProviderConfig().type;

    return keyring;
  }

  async attemptLedgerTransportCreation() {
    const keyring = await this.getKeyringForDevice('ledger');
    return await keyring.attemptMakeApp();
  }

  async establishLedgerTransportPreference() {
    const transportPreference = this.preferencesController.getLedgerTransportPreference();
    return await this.setLedgerTransportPreference(transportPreference);
  }

  /**
   * Fetch account list from a trezor device.
   *
   * @returns [] accounts
   */
  async connectHardware(deviceName, page, hdPath) {
    const keyring = await this.getKeyringForDevice(deviceName, hdPath);
    let accounts = [];
    switch (page) {
      case -1:
        accounts = await keyring.getPreviousPage();
        break;
      case 1:
        accounts = await keyring.getNextPage();
        break;
      default:
        accounts = await keyring.getFirstPage();
    }

    // Merge with existing accounts
    // and make sure addresses are not repeated
    const oldAccounts = await this.keyringController.getAccounts();
    const accountsToTrack = [
      ...new Set(
        oldAccounts.concat(accounts.map((a) => a.address.toLowerCase())),
      ),
    ];
    this.accountTracker.syncWithAddresses(accountsToTrack);
    return accounts;
  }

  /**
   * Check if the device is unlocked
   *
   * @returns {Promise<boolean>}
   */
  async checkHardwareStatus(deviceName, hdPath) {
    const keyring = await this.getKeyringForDevice(deviceName, hdPath);
    return keyring.isUnlocked();
  }

  /**
   * Clear
   *
   * @returns {Promise<boolean>}
   */
  async forgetDevice(deviceName) {
    const keyring = await this.getKeyringForDevice(deviceName);
    keyring.forgetDevice();
    return true;
  }

  /**
   * Imports an account from a Trezor or Ledger device.
   *
   * @returns {} keyState
   */
  async unlockHardwareWalletAccount(
    index,
    deviceName,
    hdPath,
    hdPathDescription,
  ) {
    const keyring = await this.getKeyringForDevice(deviceName, hdPath);

    keyring.setAccountToUnlock(index);
    const oldAccounts = await this.keyringController.getAccounts();
    const keyState = await this.keyringController.addNewAccount(keyring);
    const newAccounts = await this.keyringController.getAccounts();
    this.preferencesController.setAddresses(newAccounts);
    newAccounts.forEach((address) => {
      if (!oldAccounts.includes(address)) {
        const label = `${deviceName[0].toUpperCase()}${deviceName.slice(1)} ${
          parseInt(index, 10) + 1
        } ${hdPathDescription || ''}`.trim();
        // Set the account label to Trezor 1 /  Ledger 1, etc
        this.preferencesController.setAccountLabel(address, label);
        // Select the account
        this.preferencesController.setSelectedAddress(address);
      }
    });

    const { identities } = this.preferencesController.store.getState();
    return { ...keyState, identities };
  }

  //
  // Account Management
  //

  /**
   * Adds a new account to the default (first) HD seed phrase Keyring.
   *
   * @returns {} keyState
   */
  async addNewAccount() {
    const primaryKeyring = this.keyringController.getKeyringsByType(
      'HD Key Tree',
    )[0];
    if (!primaryKeyring) {
      throw new Error('MetamaskController - No HD Key Tree found');
    }
    const { keyringController } = this;
    const oldAccounts = await keyringController.getAccounts();
    const keyState = await keyringController.addNewAccount(primaryKeyring);
    const newAccounts = await keyringController.getAccounts();

    await this.verifySeedPhrase();

    this.preferencesController.setAddresses(newAccounts);
    newAccounts.forEach((address) => {
      if (!oldAccounts.includes(address)) {
        this.preferencesController.setSelectedAddress(address);
      }
    });

    const { identities } = this.preferencesController.store.getState();
    return { ...keyState, identities };
  }

  /**
   * Verifies the validity of the current vault's seed phrase.
   *
   * Validity: seed phrase restores the accounts belonging to the current vault.
   *
   * Called when the first account is created and on unlocking the vault.
   *
   * @returns {Promise<string>} Seed phrase to be confirmed by the user.
   */
  async verifySeedPhrase() {
    const primaryKeyring = this.keyringController.getKeyringsByType(
      'HD Key Tree',
    )[0];
    if (!primaryKeyring) {
      throw new Error('MetamaskController - No HD Key Tree found');
    }

    const serialized = await primaryKeyring.serialize();
    const seedWords = serialized.mnemonic;

    const accounts = await primaryKeyring.getAccounts();
    if (accounts.length < 1) {
      throw new Error('MetamaskController - No accounts found');
    }

    try {
      await seedPhraseVerifier.verifyAccounts(accounts, seedWords);
      return seedWords;
    } catch (err) {
      log.error(err.message);
      throw err;
    }
  }

  /**
   * Clears the transaction history, to allow users to force-reset their nonces.
   * Mostly used in development environments, when networks are restarted with
   * the same network ID.
   *
   * @returns {Promise<string>} The current selected address.
   */
  async resetAccount() {
    const selectedAddress = this.preferencesController.getSelectedAddress();
    this.txController.wipeTransactions(selectedAddress);
    this.networkController.resetConnection();

    return selectedAddress;
  }

  /**
   * Removes an account from state / storage.
   *
   * @param {string[]} address - A hex address
   *
   */
  async removeAccount(address) {
    // Remove all associated permissions
    await this.permissionsController.removeAllAccountPermissions(address);
    // Remove account from the preferences controller
    this.preferencesController.removeAddress(address);
    // Remove account from the account tracker controller
    this.accountTracker.removeAccount([address]);

    // Remove account from the keyring
    await this.keyringController.removeAccount(address);
    return address;
  }

  /**
   * Imports an account with the specified import strategy.
   * These are defined in app/scripts/account-import-strategies
   * Each strategy represents a different way of serializing an Ethereum key pair.
   *
   * @param {string} strategy - A unique identifier for an account import strategy.
   * @param {any} args - The data required by that strategy to import an account.
   * @param {Function} cb - A callback function called with a state update on success.
   */
  async importAccountWithStrategy(strategy, args) {
    const privateKey = await accountImporter.importAccount(strategy, args);
    const keyring = await this.keyringController.addNewKeyring(
      'Simple Key Pair',
      [privateKey],
    );
    const accounts = await keyring.getAccounts();
    // update accounts in preferences controller
    const allAccounts = await this.keyringController.getAccounts();
    this.preferencesController.setAddresses(allAccounts);
    // set new account as selected
    await this.preferencesController.setSelectedAddress(accounts[0]);
  }

  // ---------------------------------------------------------------------------
  // Identity Management (signature operations)

  /**
   * Called when a Dapp suggests a new tx to be signed.
   * this wrapper needs to exist so we can provide a reference to
   *  "newUnapprovedTransaction" before "txController" is instantiated
   *
   * @param {Object} msgParams - The params passed to eth_sign.
   * @param {Object} req - (optional) the original request, containing the origin
   */
  async newUnapprovedTransaction(txParams, req) {
    return await this.txController.newUnapprovedTransaction(txParams, req);
  }

  // eth_sign methods:

  /**
   * Called when a Dapp uses the eth_sign method, to request user approval.
   * eth_sign is a pure signature of arbitrary data. It is on a deprecation
   * path, since this data can be a transaction, or can leak private key
   * information.
   *
   * @param {Object} msgParams - The params passed to eth_sign.
   * @param {Function} cb - The callback function called with the signature.
   */
  async newUnsignedMessage(msgParams, req) {
    const data = normalizeMsgData(msgParams.data);
    let promise;
    // 64 hex + "0x" at the beginning
    // This is needed because Ethereum's EcSign works only on 32 byte numbers
    // For 67 length see: https://github.com/MetaMask/metamask-extension/pull/12679/files#r749479607
    if (data.length === 66 || data.length === 67) {
      promise = this.messageManager.addUnapprovedMessageAsync(msgParams, req);
      this.sendUpdate();
      this.opts.showUserConfirmation();
    } else {
      throw ethErrors.rpc.invalidParams(
        'eth_sign requires 32 byte message hash',
      );
    }
    return await promise;
  }

  /**
   * Signifies user intent to complete an eth_sign method.
   *
   * @param {Object} msgParams - The params passed to eth_call.
   * @returns {Promise<Object>} Full state update.
   */
  async signMessage(msgParams) {
    log.info('MetaMaskController - signMessage');
    const msgId = msgParams.metamaskId;
    try {
      // sets the status op the message to 'approved'
      // and removes the metamaskId for signing
      const cleanMsgParams = await this.messageManager.approveMessage(
        msgParams,
      );
      const rawSig = await this.keyringController.signMessage(cleanMsgParams);
      this.messageManager.setMsgStatusSigned(msgId, rawSig);
      return this.getState();
    } catch (error) {
      log.info('MetaMaskController - eth_sign failed', error);
      this.messageManager.errorMessage(msgId, error);
      throw error;
    }
  }

  /**
   * Used to cancel a message submitted via eth_sign.
   *
   * @param {string} msgId - The id of the message to cancel.
   */
  cancelMessage(msgId, cb) {
    const { messageManager } = this;
    messageManager.rejectMsg(msgId);
    if (!cb || typeof cb !== 'function') {
      return;
    }
    cb(null, this.getState());
  }

  // personal_sign methods:

  /**
   * Called when a dapp uses the personal_sign method.
   * This is identical to the Geth eth_sign method, and may eventually replace
   * eth_sign.
   *
   * We currently define our eth_sign and personal_sign mostly for legacy Dapps.
   *
   * @param {Object} msgParams - The params of the message to sign & return to the Dapp.
   * @param {Function} cb - The callback function called with the signature.
   * Passed back to the requesting Dapp.
   */
  async newUnsignedPersonalMessage(msgParams, req) {
    const promise = this.personalMessageManager.addUnapprovedMessageAsync(
      msgParams,
      req,
    );
    this.sendUpdate();
    this.opts.showUserConfirmation();
    return promise;
  }

  /**
   * Signifies a user's approval to sign a personal_sign message in queue.
   * Triggers signing, and the callback function from newUnsignedPersonalMessage.
   *
   * @param {Object} msgParams - The params of the message to sign & return to the Dapp.
   * @returns {Promise<Object>} A full state update.
   */
  async signPersonalMessage(msgParams) {
    log.info('MetaMaskController - signPersonalMessage');
    const msgId = msgParams.metamaskId;
    // sets the status op the message to 'approved'
    // and removes the metamaskId for signing
    try {
      const cleanMsgParams = await this.personalMessageManager.approveMessage(
        msgParams,
      );
      const rawSig = await this.keyringController.signPersonalMessage(
        cleanMsgParams,
      );
      // tells the listener that the message has been signed
      // and can be returned to the dapp
      this.personalMessageManager.setMsgStatusSigned(msgId, rawSig);
      return this.getState();
    } catch (error) {
      log.info('MetaMaskController - eth_personalSign failed', error);
      this.personalMessageManager.errorMessage(msgId, error);
      throw error;
    }
  }

  /**
   * Used to cancel a personal_sign type message.
   * @param {string} msgId - The ID of the message to cancel.
   * @param {Function} cb - The callback function called with a full state update.
   */
  cancelPersonalMessage(msgId, cb) {
    const messageManager = this.personalMessageManager;
    messageManager.rejectMsg(msgId);
    if (!cb || typeof cb !== 'function') {
      return;
    }
    cb(null, this.getState());
  }

  // eth_decrypt methods

  /**
   * Called when a dapp uses the eth_decrypt method.
   *
   * @param {Object} msgParams - The params of the message to sign & return to the Dapp.
   * @param {Object} req - (optional) the original request, containing the origin
   * Passed back to the requesting Dapp.
   */
  async newRequestDecryptMessage(msgParams, req) {
    const promise = this.decryptMessageManager.addUnapprovedMessageAsync(
      msgParams,
      req,
    );
    this.sendUpdate();
    this.opts.showUserConfirmation();
    return promise;
  }

  /**
   * Only decrypt message and don't touch transaction state
   *
   * @param {Object} msgParams - The params of the message to decrypt.
   * @returns {Promise<Object>} A full state update.
   */
  async decryptMessageInline(msgParams) {
    log.info('MetaMaskController - decryptMessageInline');
    // decrypt the message inline
    const msgId = msgParams.metamaskId;
    const msg = this.decryptMessageManager.getMsg(msgId);
    try {
      const stripped = stripHexPrefix(msgParams.data);
      const buff = Buffer.from(stripped, 'hex');
      msgParams.data = JSON.parse(buff.toString('utf8'));

      msg.rawData = await this.keyringController.decryptMessage(msgParams);
    } catch (e) {
      msg.error = e.message;
    }
    this.decryptMessageManager._updateMsg(msg);

    return this.getState();
  }

  /**
   * Signifies a user's approval to decrypt a message in queue.
   * Triggers decrypt, and the callback function from newUnsignedDecryptMessage.
   *
   * @param {Object} msgParams - The params of the message to decrypt & return to the Dapp.
   * @returns {Promise<Object>} A full state update.
   */
  async decryptMessage(msgParams) {
    log.info('MetaMaskController - decryptMessage');
    const msgId = msgParams.metamaskId;
    // sets the status op the message to 'approved'
    // and removes the metamaskId for decryption
    try {
      const cleanMsgParams = await this.decryptMessageManager.approveMessage(
        msgParams,
      );

      const stripped = stripHexPrefix(cleanMsgParams.data);
      const buff = Buffer.from(stripped, 'hex');
      cleanMsgParams.data = JSON.parse(buff.toString('utf8'));

      // decrypt the message
      const rawMess = await this.keyringController.decryptMessage(
        cleanMsgParams,
      );
      // tells the listener that the message has been decrypted and can be returned to the dapp
      this.decryptMessageManager.setMsgStatusDecrypted(msgId, rawMess);
    } catch (error) {
      log.info('MetaMaskController - eth_decrypt failed.', error);
      this.decryptMessageManager.errorMessage(msgId, error);
    }
    return this.getState();
  }

  /**
   * Used to cancel a eth_decrypt type message.
   * @param {string} msgId - The ID of the message to cancel.
   * @param {Function} cb - The callback function called with a full state update.
   */
  cancelDecryptMessage(msgId, cb) {
    const messageManager = this.decryptMessageManager;
    messageManager.rejectMsg(msgId);
    if (!cb || typeof cb !== 'function') {
      return;
    }
    cb(null, this.getState());
  }

  // eth_getEncryptionPublicKey methods

  /**
   * Called when a dapp uses the eth_getEncryptionPublicKey method.
   *
   * @param {Object} msgParams - The params of the message to sign & return to the Dapp.
   * @param {Object} req - (optional) the original request, containing the origin
   * Passed back to the requesting Dapp.
   */
  async newRequestEncryptionPublicKey(msgParams, req) {
    const address = msgParams;
    const keyring = await this.keyringController.getKeyringForAccount(address);

    switch (keyring.type) {
      case KEYRING_TYPES.LEDGER: {
        return new Promise((_, reject) => {
          reject(
            new Error('Ledger does not support eth_getEncryptionPublicKey.'),
          );
        });
      }

      case KEYRING_TYPES.TREZOR: {
        return new Promise((_, reject) => {
          reject(
            new Error('Trezor does not support eth_getEncryptionPublicKey.'),
          );
        });
      }

      case KEYRING_TYPES.LATTICE: {
        return new Promise((_, reject) => {
          reject(
            new Error('Lattice does not support eth_getEncryptionPublicKey.'),
          );
        });
      }

      default: {
        const promise = this.encryptionPublicKeyManager.addUnapprovedMessageAsync(
          msgParams,
          req,
        );
        this.sendUpdate();
        this.opts.showUserConfirmation();
        return promise;
      }
    }
  }

  /**
   * Signifies a user's approval to receiving encryption public key in queue.
   * Triggers receiving, and the callback function from newUnsignedEncryptionPublicKey.
   *
   * @param {Object} msgParams - The params of the message to receive & return to the Dapp.
   * @returns {Promise<Object>} A full state update.
   */
  async encryptionPublicKey(msgParams) {
    log.info('MetaMaskController - encryptionPublicKey');
    const msgId = msgParams.metamaskId;
    // sets the status op the message to 'approved'
    // and removes the metamaskId for decryption
    try {
      const params = await this.encryptionPublicKeyManager.approveMessage(
        msgParams,
      );

      // EncryptionPublicKey message
      const publicKey = await this.keyringController.getEncryptionPublicKey(
        params.data,
      );

      // tells the listener that the message has been processed
      // and can be returned to the dapp
      this.encryptionPublicKeyManager.setMsgStatusReceived(msgId, publicKey);
    } catch (error) {
      log.info(
        'MetaMaskController - eth_getEncryptionPublicKey failed.',
        error,
      );
      this.encryptionPublicKeyManager.errorMessage(msgId, error);
    }
    return this.getState();
  }

  /**
   * Used to cancel a eth_getEncryptionPublicKey type message.
   * @param {string} msgId - The ID of the message to cancel.
   * @param {Function} cb - The callback function called with a full state update.
   */
  cancelEncryptionPublicKey(msgId, cb) {
    const messageManager = this.encryptionPublicKeyManager;
    messageManager.rejectMsg(msgId);
    if (!cb || typeof cb !== 'function') {
      return;
    }
    cb(null, this.getState());
  }

  // eth_signTypedData methods

  /**
   * Called when a dapp uses the eth_signTypedData method, per EIP 712.
   *
   * @param {Object} msgParams - The params passed to eth_signTypedData.
   * @param {Function} cb - The callback function, called with the signature.
   */
  newUnsignedTypedMessage(msgParams, req, version) {
    const promise = this.typedMessageManager.addUnapprovedMessageAsync(
      msgParams,
      req,
      version,
    );
    this.sendUpdate();
    this.opts.showUserConfirmation();
    return promise;
  }

  /**
   * The method for a user approving a call to eth_signTypedData, per EIP 712.
   * Triggers the callback in newUnsignedTypedMessage.
   *
   * @param {Object} msgParams - The params passed to eth_signTypedData.
   * @returns {Object} Full state update.
   */
  async signTypedMessage(msgParams) {
    log.info('MetaMaskController - eth_signTypedData');
    const msgId = msgParams.metamaskId;
    const { version } = msgParams;
    try {
      const cleanMsgParams = await this.typedMessageManager.approveMessage(
        msgParams,
      );

      // For some reason every version after V1 used stringified params.
      if (version !== 'V1') {
        // But we don't have to require that. We can stop suggesting it now:
        if (typeof cleanMsgParams.data === 'string') {
          cleanMsgParams.data = JSON.parse(cleanMsgParams.data);
        }
      }

      const signature = await this.keyringController.signTypedMessage(
        cleanMsgParams,
        { version },
      );
      this.typedMessageManager.setMsgStatusSigned(msgId, signature);
      return this.getState();
    } catch (error) {
      log.info('MetaMaskController - eth_signTypedData failed.', error);
      this.typedMessageManager.errorMessage(msgId, error);
      throw error;
    }
  }

  /**
   * Used to cancel a eth_signTypedData type message.
   * @param {string} msgId - The ID of the message to cancel.
   * @param {Function} cb - The callback function called with a full state update.
   */
  cancelTypedMessage(msgId, cb) {
    const messageManager = this.typedMessageManager;
    messageManager.rejectMsg(msgId);
    if (!cb || typeof cb !== 'function') {
      return;
    }
    cb(null, this.getState());
  }

  /**
   * Method to return a boolean if the keyring for the currently selected
   * account is a ledger or trezor keyring.
   * TODO: remove this method when Ledger and Trezor release their supported
   * client utilities for EIP-1559
   * @returns {boolean} true if the keyring type supports EIP-1559
   */
  async getCurrentAccountEIP1559Compatibility(fromAddress) {
    const address =
      fromAddress || this.preferencesController.getSelectedAddress();
    const keyring = await this.keyringController.getKeyringForAccount(address);
    return keyring.type !== KEYRING_TYPES.TREZOR;
  }

  //=============================================================================
  // END (VAULT / KEYRING RELATED METHODS)
  //=============================================================================

  /**
   * Allows a user to attempt to cancel a previously submitted transaction
   * by creating a new transaction.
   * @param {number} originalTxId - the id of the txMeta that you want to
   *  attempt to cancel
   * @param {import(
   *  './controllers/transactions'
   * ).CustomGasSettings} [customGasSettings] - overrides to use for gas params
   *  instead of allowing this method to generate them
   * @returns {Object} MetaMask state
   */
  async createCancelTransaction(
    originalTxId,
    customGasSettings,
    newTxMetaProps,
  ) {
    await this.txController.createCancelTransaction(
      originalTxId,
      customGasSettings,
      newTxMetaProps,
    );
    const state = await this.getState();
    return state;
  }

  /**
   * Allows a user to attempt to speed up a previously submitted transaction
   * by creating a new transaction.
   * @param {number} originalTxId - the id of the txMeta that you want to
   *  attempt to speed up
   * @param {import(
   *  './controllers/transactions'
   * ).CustomGasSettings} [customGasSettings] - overrides to use for gas params
   *  instead of allowing this method to generate them
   * @returns {Object} MetaMask state
   */
  async createSpeedUpTransaction(
    originalTxId,
    customGasSettings,
    newTxMetaProps,
  ) {
    await this.txController.createSpeedUpTransaction(
      originalTxId,
      customGasSettings,
      newTxMetaProps,
    );
    const state = await this.getState();
    return state;
  }

  estimateGas(estimateGasParams) {
    return new Promise((resolve, reject) => {
      return this.txController.txGasUtil.query.estimateGas(
        estimateGasParams,
        (err, res) => {
          if (err) {
            return reject(err);
          }

          return resolve(res.toString(16));
        },
      );
    });
  }

  //=============================================================================
  // PASSWORD MANAGEMENT
  //=============================================================================

  /**
   * Allows a user to begin the seed phrase recovery process.
   * @param {Function} cb - A callback function called when complete.
   */
  markPasswordForgotten(cb) {
    this.preferencesController.setPasswordForgotten(true);
    this.sendUpdate();
    cb();
  }

  /**
   * Allows a user to end the seed phrase recovery process.
   * @param {Function} cb - A callback function called when complete.
   */
  unMarkPasswordForgotten(cb) {
    this.preferencesController.setPasswordForgotten(false);
    this.sendUpdate();
    cb();
  }

  //=============================================================================
  // SETUP
  //=============================================================================

  /**
   * A runtime.MessageSender object, as provided by the browser:
   * @see https://developer.mozilla.org/en-US/docs/Mozilla/Add-ons/WebExtensions/API/runtime/MessageSender
   * @typedef {Object} MessageSender
   */

  /**
   * Used to create a multiplexed stream for connecting to an untrusted context
   * like a Dapp or other extension.
   * @param {*} connectionStream - The Duplex stream to connect to.
   * @param {MessageSender} sender - The sender of the messages on this stream
   */
  setupUntrustedCommunication(connectionStream, sender) {
    const { usePhishDetect } = this.preferencesController.store.getState();
    const { hostname } = new URL(sender.url);
    // Check if new connection is blocked if phishing detection is on
    if (usePhishDetect && this.phishingController.test(hostname)) {
      log.debug('MetaMask - sending phishing warning for', hostname);
      this.sendPhishingWarning(connectionStream, hostname);
      return;
    }

    // setup multiplexing
    const mux = setupMultiplex(connectionStream);

    // messages between inpage and background
    this.setupProviderConnection(mux.createStream('metamask-provider'), sender);

    // TODO:LegacyProvider: Delete
    // legacy streams
    this.setupPublicConfig(mux.createStream('publicConfig'));
  }

  /**
   * Used to create a multiplexed stream for connecting to a trusted context,
   * like our own user interfaces, which have the provider APIs, but also
   * receive the exported API from this controller, which includes trusted
   * functions, like the ability to approve transactions or sign messages.
   *
   * @param {*} connectionStream - The duplex stream to connect to.
   * @param {MessageSender} sender - The sender of the messages on this stream
   */
  setupTrustedCommunication(connectionStream, sender) {
    // setup multiplexing
    const mux = setupMultiplex(connectionStream);
    // connect features
    this.setupControllerConnection(mux.createStream('controller'));
    this.setupProviderConnection(mux.createStream('provider'), sender, true);
  }

  /**
   * Called when we detect a suspicious domain. Requests the browser redirects
   * to our anti-phishing page.
   *
   * @private
   * @param {*} connectionStream - The duplex stream to the per-page script,
   * for sending the reload attempt to.
   * @param {string} hostname - The hostname that triggered the suspicion.
   */
  sendPhishingWarning(connectionStream, hostname) {
    const mux = setupMultiplex(connectionStream);
    const phishingStream = mux.createStream('phishing');
    phishingStream.write({ hostname });
  }

  /**
   * A method for providing our API over a stream using JSON-RPC.
   * @param {*} outStream - The stream to provide our API over.
   */
  setupControllerConnection(outStream) {
    const api = this.getApi();

    // report new active controller connection
    this.activeControllerConnections += 1;
    this.emit('controllerConnectionChanged', this.activeControllerConnections);

    // set up postStream transport
    outStream.on('data', createMetaRPCHandler(api, outStream));
    const handleUpdate = (update) => {
      if (outStream._writableState.ended) {
        return;
      }
      // send notification to client-side
      outStream.write({
        jsonrpc: '2.0',
        method: 'sendUpdate',
        params: [update],
      });
    };
    this.on('update', handleUpdate);
    outStream.on('end', () => {
      this.activeControllerConnections -= 1;
      this.emit(
        'controllerConnectionChanged',
        this.activeControllerConnections,
      );
      this.removeListener('update', handleUpdate);
    });
  }

  /**
   * A method for serving our ethereum provider over a given stream.
   * @param {*} outStream - The stream to provide over.
   * @param {MessageSender} sender - The sender of the messages on this stream
   * @param {boolean} isInternal - True if this is a connection with an internal process
   */
  setupProviderConnection(outStream, sender, isInternal) {
    const origin = isInternal ? 'metamask' : new URL(sender.url).origin;
    let extensionId;
    if (sender.id !== this.extension.runtime.id) {
      extensionId = sender.id;
    }
    let tabId;
    if (sender.tab && sender.tab.id) {
      tabId = sender.tab.id;
    }

    const engine = this.setupProviderEngine({
      origin,
      location: sender.url,
      extensionId,
      tabId,
      isInternal,
    });

    // setup connection
    const providerStream = createEngineStream({ engine });

    const connectionId = this.addConnection(origin, { engine });

    pump(outStream, providerStream, outStream, (err) => {
      // handle any middleware cleanup
      engine._middleware.forEach((mid) => {
        if (mid.destroy && typeof mid.destroy === 'function') {
          mid.destroy();
        }
      });
      connectionId && this.removeConnection(origin, connectionId);
      if (err) {
        log.error(err);
      }
    });
  }

  /**
   * A method for creating a provider that is safely restricted for the requesting domain.
   * @param {Object} options - Provider engine options
   * @param {string} options.origin - The origin of the sender
   * @param {string} options.location - The full URL of the sender
   * @param {extensionId} [options.extensionId] - The extension ID of the sender, if the sender is an external extension
   * @param {tabId} [options.tabId] - The tab ID of the sender - if the sender is within a tab
   * @param {boolean} [options.isInternal] - True if called for a connection to an internal process
   **/
  setupProviderEngine({
    origin,
    location,
    extensionId,
    tabId,
    isInternal = false,
  }) {
    // setup json rpc engine stack
    const engine = new JsonRpcEngine();
    const { provider, blockTracker } = this;

    // create filter polyfill middleware
    const filterMiddleware = createFilterMiddleware({ provider, blockTracker });

    // create subscription polyfill middleware
    const subscriptionManager = createSubscriptionManager({
      provider,
      blockTracker,
    });
    subscriptionManager.events.on('notification', (message) =>
      engine.emit('notification', message),
    );

    // append origin to each request
    engine.push(createOriginMiddleware({ origin }));
    // append tabId to each request if it exists
    if (tabId) {
      engine.push(createTabIdMiddleware({ tabId }));
    }
    // logging
    engine.push(createLoggerMiddleware({ origin }));
    engine.push(
      createOnboardingMiddleware({
        location,
        registerOnboarding: this.onboardingController.registerOnboarding,
      }),
    );
    engine.push(
      createMethodMiddleware({
        origin,
        getProviderState: this.getProviderState.bind(this),
        sendMetrics: this.metaMetricsController.trackEvent.bind(
          this.metaMetricsController,
        ),
        handleWatchAssetRequest: this.tokensController.watchAsset.bind(
          this.tokensController,
        ),
        getWeb3ShimUsageState: this.alertController.getWeb3ShimUsageState.bind(
          this.alertController,
        ),
        setWeb3ShimUsageRecorded: this.alertController.setWeb3ShimUsageRecorded.bind(
          this.alertController,
        ),
        findCustomRpcBy: this.findCustomRpcBy.bind(this),
        getCurrentChainId: this.networkController.getCurrentChainId.bind(
          this.networkController,
        ),
        requestUserApproval: this.approvalController.addAndShowApprovalRequest.bind(
          this.approvalController,
        ),
        updateRpcTarget: ({ rpcUrl, chainId, ticker, nickname }) => {
          this.networkController.setRpcTarget(
            rpcUrl,
            chainId,
            ticker,
            nickname,
          );
        },
        setProviderType: this.networkController.setProviderType.bind(
          this.networkController,
        ),
        addCustomRpc: async ({
          chainId,
          blockExplorerUrl,
          ticker,
          chainName,
          rpcUrl,
        } = {}) => {
          await this.preferencesController.addToFrequentRpcList(
            rpcUrl,
            chainId,
            ticker,
            chainName,
            {
              blockExplorerUrl,
            },
          );
        },
      }),
    );
    // filter and subscription polyfills
    engine.push(filterMiddleware);
    engine.push(subscriptionManager.middleware);
    if (!isInternal) {
      // permissions
      engine.push(
        this.permissionsController.createMiddleware({ origin, extensionId }),
      );
    }
    // forward to metamask primary provider
    engine.push(providerAsMiddleware(provider));
    return engine;
  }

  /**
   * TODO:LegacyProvider: Delete
   * A method for providing our public config info over a stream.
   * This includes info we like to be synchronous if possible, like
   * the current selected account, and network ID.
   *
   * Since synchronous methods have been deprecated in web3,
   * this is a good candidate for deprecation.
   *
   * @param {*} outStream - The stream to provide public config over.
   */
  setupPublicConfig(outStream) {
    const configStream = storeAsStream(this.publicConfigStore);

    pump(configStream, outStream, (err) => {
      configStream.destroy();
      if (err) {
        log.error(err);
      }
    });
  }

  /**
   * Adds a reference to a connection by origin. Ignores the 'metamask' origin.
   * Caller must ensure that the returned id is stored such that the reference
   * can be deleted later.
   *
   * @param {string} origin - The connection's origin string.
   * @param {Object} options - Data associated with the connection
   * @param {Object} options.engine - The connection's JSON Rpc Engine
   * @returns {string} The connection's id (so that it can be deleted later)
   */
  addConnection(origin, { engine }) {
    if (origin === 'metamask') {
      return null;
    }

    if (!this.connections[origin]) {
      this.connections[origin] = {};
    }

    const id = nanoid();
    this.connections[origin][id] = {
      engine,
    };

    return id;
  }

  /**
   * Deletes a reference to a connection, by origin and id.
   * Ignores unknown origins.
   *
   * @param {string} origin - The connection's origin string.
   * @param {string} id - The connection's id, as returned from addConnection.
   */
  removeConnection(origin, id) {
    const connections = this.connections[origin];
    if (!connections) {
      return;
    }

    delete connections[id];

    if (Object.keys(connections).length === 0) {
      delete this.connections[origin];
    }
  }

  /**
   * Causes the RPC engines associated with the connections to the given origin
   * to emit a notification event with the given payload.
   *
   * The caller is responsible for ensuring that only permitted notifications
   * are sent.
   *
   * Ignores unknown origins.
   *
   * @param {string} origin - The connection's origin string.
   * @param {any} payload - The event payload.
   */
  notifyConnections(origin, payload) {
    const connections = this.connections[origin];

    if (connections) {
      Object.values(connections).forEach((conn) => {
        if (conn.engine) {
          conn.engine.emit('notification', payload);
        }
      });
    }
  }

  /**
   * Causes the RPC engines associated with all connections to emit a
   * notification event with the given payload.
   *
   * If the "payload" parameter is a function, the payload for each connection
   * will be the return value of that function called with the connection's
   * origin.
   *
   * The caller is responsible for ensuring that only permitted notifications
   * are sent.
   *
   * @param {any} payload - The event payload, or payload getter function.
   */
  notifyAllConnections(payload) {
    const getPayload =
      typeof payload === 'function'
        ? (origin) => payload(origin)
        : () => payload;

    Object.keys(this.connections).forEach((origin) => {
      Object.values(this.connections[origin]).forEach(async (conn) => {
        if (conn.engine) {
          conn.engine.emit('notification', await getPayload(origin));
        }
      });
    });
  }

  // handlers

  /**
   * Handle a KeyringController update
   * @param {Object} state - the KC state
   * @returns {Promise<void>}
   * @private
   */
  async _onKeyringControllerUpdate(state) {
    const { keyrings } = state;
    const addresses = keyrings.reduce(
      (acc, { accounts }) => acc.concat(accounts),
      [],
    );

    if (!addresses.length) {
      return;
    }

    // Ensure preferences + identities controller know about all addresses
    this.preferencesController.syncAddresses(addresses);
    this.accountTracker.syncWithAddresses(addresses);
  }

  /**
   * Handle global unlock, triggered by KeyringController unlock.
   * Notifies all connections that the extension is unlocked.
   */
  _onUnlock() {
    this.notifyAllConnections(async (origin) => {
      return {
        method: NOTIFICATION_NAMES.unlockStateChanged,
        params: {
          isUnlocked: true,
          accounts: await this.permissionsController.getAccounts(origin),
        },
      };
    });
    this.emit('unlock');
  }

  /**
   * Handle global lock, triggered by KeyringController lock.
   * Notifies all connections that the extension is locked.
   */
  _onLock() {
    this.notifyAllConnections({
      method: NOTIFICATION_NAMES.unlockStateChanged,
      params: {
        isUnlocked: false,
      },
    });
    this.emit('lock');
  }

  /**
   * Handle memory state updates.
   * - Ensure isClientOpenAndUnlocked is updated
   * - Notifies all connections with the new provider network state
   *   - The external providers handle diffing the state
   */
  _onStateUpdate(newState) {
    this.isClientOpenAndUnlocked = newState.isUnlocked && this._isClientOpen;
    this.notifyAllConnections({
      method: NOTIFICATION_NAMES.chainChanged,
      params: this.getProviderNetworkState(newState),
    });
  }

  // misc

  /**
   * A method for emitting the full MetaMask state to all registered listeners.
   * @private
   */
  privateSendUpdate() {
    this.emit('update', this.getState());
  }

  /**
   * @returns {boolean} Whether the extension is unlocked.
   */
  isUnlocked() {
    return this.keyringController.memStore.getState().isUnlocked;
  }

  //=============================================================================
  // MISCELLANEOUS
  //=============================================================================

  getExternalPendingTransactions(address) {
    return this.smartTransactionsController.getTransactions({
      addressFrom: address,
      status: 'pending',
    });
  }

  // TODO: Remove this fn, because it's not needed anymore, since we push confirmed smart transactions into the list of regular transactions.
  getExternalConfirmedTransactions() {
    return [];
  }

  /**
   * Returns the nonce that will be associated with a transaction once approved
   * @param {string} address - The hex string address for the transaction
   * @returns {Promise<number>}
   */
  async getPendingNonce(address) {
    const {
      nonceDetails,
      releaseLock,
    } = await this.txController.nonceTracker.getNonceLock(address);
    const pendingNonce = nonceDetails.params.highestSuggested;

    releaseLock();
    return pendingNonce;
  }

  /**
   * Returns the next nonce according to the nonce-tracker
   * @param {string} address - The hex string address for the transaction
   * @returns {Promise<number>}
   */
  async getNextNonce(address) {
    const nonceLock = await this.txController.nonceTracker.getNonceLock(
      address,
    );
    nonceLock.releaseLock();
    return nonceLock.nextNonce;
  }

  /**
   * Migrate address book state from old to new chainId.
   *
   * Address book state is keyed by the `networkStore` state from the network controller. This value is set to the
   * `networkId` for our built-in Infura networks, but it's set to the `chainId` for custom networks.
   * When this `chainId` value is changed for custom RPC endpoints, we need to migrate any contacts stored under the
   * old key to the new key.
   *
   * The `duplicate` parameter is used to specify that the contacts under the old key should not be removed. This is
   * useful in the case where two RPC endpoints shared the same set of contacts, and we're not sure which one each
   * contact belongs under. Duplicating the contacts under both keys is the only way to ensure they are not lost.
   *
   * @param {string} oldChainId - The old chainId
   * @param {string} newChainId - The new chainId
   * @param {boolean} [duplicate] - Whether to duplicate the addresses on both chainIds (default: false)
   */
  async migrateAddressBookState(oldChainId, newChainId, duplicate = false) {
    const { addressBook } = this.addressBookController.state;

    if (!addressBook[oldChainId]) {
      return;
    }

    for (const address of Object.keys(addressBook[oldChainId])) {
      const entry = addressBook[oldChainId][address];
      this.addressBookController.set(
        address,
        entry.name,
        newChainId,
        entry.memo,
      );
      if (!duplicate) {
        this.addressBookController.delete(oldChainId, address);
      }
    }
  }

  //=============================================================================
  // CONFIG
  //=============================================================================

  // Log blocks

  /**
   * A method for selecting a custom URL for an ethereum RPC provider and updating it
   * @param {string} rpcUrl - A URL for a valid Ethereum RPC API.
   * @param {string} chainId - The chainId of the selected network.
   * @param {string} ticker - The ticker symbol of the selected network.
   * @param {string} [nickname] - Nickname of the selected network.
   * @param {Object} [rpcPrefs] - RPC preferences.
   * @param {string} [rpcPrefs.blockExplorerUrl] - URL of block explorer for the chain.
   * @returns {Promise<String>} - The RPC Target URL confirmed.
   */
  async updateAndSetCustomRpc(
    rpcUrl,
    chainId,
    ticker = 'ETH',
    nickname,
    rpcPrefs,
  ) {
    this.networkController.setRpcTarget(
      rpcUrl,
      chainId,
      ticker,
      nickname,
      rpcPrefs,
    );
    await this.preferencesController.updateRpc({
      rpcUrl,
      chainId,
      ticker,
      nickname,
      rpcPrefs,
    });
    return rpcUrl;
  }

  /**
   * A method for selecting a custom URL for an ethereum RPC provider.
   * @param {string} rpcUrl - A URL for a valid Ethereum RPC API.
   * @param {string} chainId - The chainId of the selected network.
   * @param {string} ticker - The ticker symbol of the selected network.
   * @param {string} nickname - Optional nickname of the selected network.
   * @returns {Promise<String>} The RPC Target URL confirmed.
   */
  async setCustomRpc(
    rpcUrl,
    chainId,
    ticker = 'ETH',
    nickname = '',
    rpcPrefs = {},
  ) {
    const frequentRpcListDetail = this.preferencesController.getFrequentRpcListDetail();
    const rpcSettings = frequentRpcListDetail.find(
      (rpc) => rpcUrl === rpc.rpcUrl,
    );

    if (rpcSettings) {
      this.networkController.setRpcTarget(
        rpcSettings.rpcUrl,
        rpcSettings.chainId,
        rpcSettings.ticker,
        rpcSettings.nickname,
        rpcPrefs,
      );
    } else {
      this.networkController.setRpcTarget(
        rpcUrl,
        chainId,
        ticker,
        nickname,
        rpcPrefs,
      );
      await this.preferencesController.addToFrequentRpcList(
        rpcUrl,
        chainId,
        ticker,
        nickname,
        rpcPrefs,
      );
    }
    return rpcUrl;
  }

  /**
   * A method for deleting a selected custom URL.
   * @param {string} rpcUrl - A RPC URL to delete.
   */
  async delCustomRpc(rpcUrl) {
    await this.preferencesController.removeFromFrequentRpcList(rpcUrl);
  }

  /**
   * Returns the first RPC info object that matches at least one field of the
   * provided search criteria. Returns null if no match is found
   *
   * @param {Object} rpcInfo - The RPC endpoint properties and values to check.
   * @returns {Object} rpcInfo found in the frequentRpcList
   */
  findCustomRpcBy(rpcInfo) {
    const frequentRpcListDetail = this.preferencesController.getFrequentRpcListDetail();
    for (const existingRpcInfo of frequentRpcListDetail) {
      for (const key of Object.keys(rpcInfo)) {
        if (existingRpcInfo[key] === rpcInfo[key]) {
          return existingRpcInfo;
        }
      }
    }
    return null;
  }

  async initializeThreeBox() {
    await this.threeBoxController.init();
  }

  /**
   * Sets whether or not to use the blockie identicon format.
   * @param {boolean} val - True for bockie, false for jazzicon.
   * @param {Function} cb - A callback function called when complete.
   */
  setUseBlockie(val, cb) {
    try {
      this.preferencesController.setUseBlockie(val);
      cb(null);
      return;
    } catch (err) {
      cb(err);
      // eslint-disable-next-line no-useless-return
      return;
    }
  }

  /**
   * Sets whether or not to use the nonce field.
   * @param {boolean} val - True for nonce field, false for not nonce field.
   * @param {Function} cb - A callback function called when complete.
   */
  setUseNonceField(val, cb) {
    try {
      this.preferencesController.setUseNonceField(val);
      cb(null);
      return;
    } catch (err) {
      cb(err);
      // eslint-disable-next-line no-useless-return
      return;
    }
  }

  /**
   * Sets whether or not to use phishing detection.
   * @param {boolean} val
   * @param {Function} cb
   */
  setUsePhishDetect(val, cb) {
    try {
      this.preferencesController.setUsePhishDetect(val);
      cb(null);
      return;
    } catch (err) {
      cb(err);
      // eslint-disable-next-line no-useless-return
      return;
    }
  }

  /**
   * Sets the IPFS gateway to use for ENS content resolution.
   * @param {string} val - the host of the gateway to set
   * @param {Function} cb - A callback function called when complete.
   */
  setIpfsGateway(val, cb) {
    try {
      this.preferencesController.setIpfsGateway(val);
      cb(null);
      return;
    } catch (err) {
      cb(err);
      // eslint-disable-next-line no-useless-return
      return;
    }
  }

  /**
   * Sets the Ledger Live preference to use for Ledger hardware wallet support
   * @param {bool} bool - the value representing if the users wants to use Ledger Live
   */
  async setLedgerTransportPreference(transportType) {
    const currentValue = this.preferencesController.getLedgerTransportPreference();
    const newValue = this.preferencesController.setLedgerTransportPreference(
      transportType,
    );

    const keyring = await this.getKeyringForDevice('ledger');
    if (keyring?.updateTransportMethod) {
      return keyring.updateTransportMethod(newValue).catch((e) => {
        // If there was an error updating the transport, we should
        // fall back to the original value
        this.preferencesController.setLedgerTransportPreference(currentValue);
        throw e;
      });
    }

    return undefined;
  }

  /**
   * Sets whether or not the user will have usage data tracked with MetaMetrics
   * @param {boolean} bool - True for users that wish to opt-in, false for users that wish to remain out.
   * @param {Function} cb - A callback function called when complete.
   */
  setParticipateInMetaMetrics(bool, cb) {
    try {
      const metaMetricsId = this.metaMetricsController.setParticipateInMetaMetrics(
        bool,
      );
      cb(null, metaMetricsId);
      return;
    } catch (err) {
      cb(err);
      // eslint-disable-next-line no-useless-return
      return;
    }
  }

  /**
   * A method for setting a user's current locale, affecting the language rendered.
   * @param {string} key - Locale identifier.
   * @param {Function} cb - A callback function called when complete.
   */
  setCurrentLocale(key, cb) {
    try {
      const direction = this.preferencesController.setCurrentLocale(key);
      cb(null, direction);
      return;
    } catch (err) {
      cb(err);
      // eslint-disable-next-line no-useless-return
      return;
    }
  }

  /**
   * A method for initializing storage the first time.
   * @param {Object} initState - The default state to initialize with.
   * @private
   */
  recordFirstTimeInfo(initState) {
    if (!('firstTimeInfo' in initState)) {
      const version = this.platform.getVersion();
      initState.firstTimeInfo = {
        version,
        date: Date.now(),
      };
    }
  }

  // TODO: Replace isClientOpen methods with `controllerConnectionChanged` events.
  /* eslint-disable accessor-pairs */
  /**
   * A method for recording whether the MetaMask user interface is open or not.
   * @param {boolean} open
   */
  set isClientOpen(open) {
    this._isClientOpen = open;
    this.detectTokensController.isOpen = open;
  }
  /* eslint-enable accessor-pairs */

  /**
   * A method that is called by the background when all instances of metamask are closed.
   * Currently used to stop polling in the gasFeeController.
   */
  onClientClosed() {
    try {
      this.gasFeeController.stopPolling();
      this.appStateController.clearPollingTokens();
    } catch (error) {
      console.error(error);
    }
  }

  /**
   * A method that is called by the background when a particular environment type is closed (fullscreen, popup, notification).
   * Currently used to stop polling in the gasFeeController for only that environement type
   */
  onEnvironmentTypeClosed(environmentType) {
    const appStatePollingTokenType =
      POLLING_TOKEN_ENVIRONMENT_TYPES[environmentType];
    const pollingTokensToDisconnect = this.appStateController.store.getState()[
      appStatePollingTokenType
    ];
    pollingTokensToDisconnect.forEach((pollingToken) => {
      this.gasFeeController.disconnectPoller(pollingToken);
      this.appStateController.removePollingToken(
        pollingToken,
        appStatePollingTokenType,
      );
    });
  }

  /**
   * Adds a domain to the PhishingController safelist
   * @param {string} hostname - the domain to safelist
   */
  safelistPhishingDomain(hostname) {
    return this.phishingController.bypass(hostname);
  }

  /**
   * Locks MetaMask
   */
  setLocked() {
    return this.keyringController.setLocked();
  }
}<|MERGE_RESOLUTION|>--- conflicted
+++ resolved
@@ -688,11 +688,8 @@
       GasFeeController: this.gasFeeController,
       TokenListController: this.tokenListController,
       TokensController: this.tokensController,
-<<<<<<< HEAD
       SmartTransactionsController: this.smartTransactionsController,
-=======
       CollectiblesController: this.collectiblesController,
->>>>>>> 6838a3d0
     });
 
     this.memStore = new ComposableObservableStore({
@@ -727,11 +724,8 @@
         GasFeeController: this.gasFeeController,
         TokenListController: this.tokenListController,
         TokensController: this.tokensController,
-<<<<<<< HEAD
         SmartTransactionsController: this.smartTransactionsController,
-=======
         CollectiblesController: this.collectiblesController,
->>>>>>> 6838a3d0
       },
       controllerMessenger: this.controllerMessenger,
     });
@@ -913,11 +907,8 @@
       threeBoxController,
       txController,
       tokensController,
-<<<<<<< HEAD
       smartTransactionsController,
-=======
       collectiblesController,
->>>>>>> 6838a3d0
     } = this;
 
     return {
