--- conflicted
+++ resolved
@@ -887,16 +887,14 @@
   "enableFromSettings": {
     "message": " Enable it from Settings."
   },
-<<<<<<< HEAD
   "enableSmartTransactions": {
     "message": "Enable smart transactions"
-=======
+  },
   "enableOpenSeaAPI": {
     "message": "Enable OpenSea API"
   },
   "enableOpenSeaAPIDescription": {
     "message": "Use OpenSea's API to fetch NFT data. NFT auto-detection relies on OpenSea's API, and will not be available when this is turned off."
->>>>>>> 9babc8b8
   },
   "encryptionPublicKeyNotice": {
     "message": "$1 would like your public encryption key. By consenting, this site will be able to compose encrypted messages to you.",
