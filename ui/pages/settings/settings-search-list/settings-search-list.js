--- conflicted
+++ resolved
@@ -13,17 +13,10 @@
   return (
     <div className="settings-page__header__search__list">
       {results.slice(0, 5).map((result) => {
-<<<<<<< HEAD
-        const { icon, tab, section, id } = result;
-        return (
-          Boolean(icon || tab || section) && (
-            <div key={`settings_${id}`}>
-=======
         const { icon, tabMessage, sectionMessage, route } = result;
         return (
           Boolean(icon || tabMessage || sectionMessage) && (
             <div key={`settings_${route}`}>
->>>>>>> 273c1ded
               <div
                 className="settings-page__header__search__list__item"
                 onClick={() => onClickSetting(result)}
