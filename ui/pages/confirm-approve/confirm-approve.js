import React, { useEffect, useRef, useState, useCallback } from 'react';
import { useDispatch, useSelector } from 'react-redux';
import { useParams } from 'react-router-dom';
import ConfirmTransactionBase from '../confirm-transaction-base';
import { EDIT_GAS_MODES } from '../../../shared/constants/gas';
import {
  showModal,
  updateCustomNonce,
  getNextNonce,
} from '../../store/actions';
import { getTokenData } from '../../helpers/utils/transactions.util';
import {
  calcTokenAmount,
  getTokenAddressParam,
  getTokenValueParam,
} from '../../helpers/utils/token-util';
import { readAddressAsContract } from '../../../shared/modules/contract-utils';
import { useTokenTracker } from '../../hooks/useTokenTracker';
import {
  getTokens,
  getNativeCurrency,
  isAddressLedger,
} from '../../ducks/metamask/metamask';
import {
  transactionFeeSelector,
  txDataSelector,
  getCurrentCurrency,
  getDomainMetadata,
  getUseNonceField,
  getCustomNonceValue,
  getNextSuggestedNonce,
<<<<<<< HEAD
  doesAddressRequireLedgerHidConnection,
  getCurrentChainId,
  getRpcPrefsForCurrentProvider,
=======
>>>>>>> f20cce1f
} from '../../selectors';

import { useApproveTransaction } from '../../hooks/useApproveTransaction';

import { currentNetworkTxListSelector } from '../../selectors/transactions';
import Loading from '../../components/ui/loading-screen';
import EditGasPopover from '../../components/app/edit-gas-popover/edit-gas-popover.component';
import { isEqualCaseInsensitive } from '../../helpers/utils/util';
import { getCustomTxParamsData } from './confirm-approve.util';
import ConfirmApproveContent from './confirm-approve-content';

const isAddressLedgerByFromAddress = (address) => (state) => {
  return isAddressLedger(state, address);
};

export default function ConfirmApprove() {
  const dispatch = useDispatch();
  const { id: paramsTransactionId } = useParams();
  const {
    id: transactionId,
    txParams: { to: tokenAddress, data, from } = {},
  } = useSelector(txDataSelector);

  const currentCurrency = useSelector(getCurrentCurrency);
  const nativeCurrency = useSelector(getNativeCurrency);
  const currentNetworkTxList = useSelector(currentNetworkTxListSelector);
  const domainMetadata = useSelector(getDomainMetadata);
  const tokens = useSelector(getTokens);
  const useNonceField = useSelector(getUseNonceField);
  const nextNonce = useSelector(getNextSuggestedNonce);
  const customNonceValue = useSelector(getCustomNonceValue);
  const chainId = useSelector(getCurrentChainId);
  const rpcPrefs = useSelector(getRpcPrefsForCurrentProvider);

  const fromAddressIsLedger = useSelector(isAddressLedgerByFromAddress(from));

  const transaction =
    currentNetworkTxList.find(
      ({ id }) => id === (Number(paramsTransactionId) || transactionId),
    ) || {};
  const { ethTransactionTotal, fiatTransactionTotal } = useSelector((state) =>
    transactionFeeSelector(state, transaction),
  );

  const currentToken = (tokens &&
    tokens.find(({ address }) =>
      isEqualCaseInsensitive(tokenAddress, address),
    )) || {
    address: tokenAddress,
  };

  const { tokensWithBalances } = useTokenTracker([currentToken]);
  const tokenTrackerBalance = tokensWithBalances[0]?.balance || '';

  const tokenSymbol = currentToken?.symbol;
  const decimals = Number(currentToken?.decimals);
  const tokenImage = currentToken?.image;
  const tokenData = getTokenData(data);
  const tokenValue = getTokenValueParam(tokenData);
  const toAddress = getTokenAddressParam(tokenData);
  const tokenAmount =
    tokenData && calcTokenAmount(tokenValue, decimals).toString(10);

  const [customPermissionAmount, setCustomPermissionAmount] = useState('');

  const previousTokenAmount = useRef(tokenAmount);

  const {
    approveTransaction,
    showCustomizeGasPopover,
    closeCustomizeGasPopover,
  } = useApproveTransaction();

  useEffect(() => {
    if (customPermissionAmount && previousTokenAmount.current !== tokenAmount) {
      setCustomPermissionAmount(tokenAmount);
    }
    previousTokenAmount.current = tokenAmount;
  }, [customPermissionAmount, tokenAmount]);

  const [submitWarning, setSubmitWarning] = useState('');
  const prevNonce = useRef(nextNonce);
  const prevCustomNonce = useRef(customNonceValue);
  useEffect(() => {
    if (
      prevNonce.current !== nextNonce ||
      prevCustomNonce.current !== customNonceValue
    ) {
      if (nextNonce !== null && customNonceValue > nextNonce) {
        setSubmitWarning(
          `Nonce is higher than suggested nonce of ${nextNonce}`,
        );
      } else {
        setSubmitWarning('');
      }
    }
    prevCustomNonce.current = customNonceValue;
    prevNonce.current = nextNonce;
  }, [customNonceValue, nextNonce]);

  const [isContract, setIsContract] = useState(false);
  const checkIfContract = useCallback(async () => {
    const { isContractAddress } = await readAddressAsContract(
      global.eth,
      toAddress,
    );
    setIsContract(isContractAddress);
  }, [setIsContract, toAddress]);
  useEffect(() => {
    checkIfContract();
  }, [checkIfContract]);

  const { origin } = transaction;
  const formattedOrigin = origin || '';

  const { icon: siteImage = '' } = domainMetadata[origin] || {};

  const tokensText = `${Number(tokenAmount)} ${tokenSymbol}`;
  const tokenBalance = tokenTrackerBalance
    ? calcTokenAmount(tokenTrackerBalance, decimals).toString(10)
    : '';
  const customData = customPermissionAmount
    ? getCustomTxParamsData(data, { customPermissionAmount, decimals })
    : null;

  return tokenSymbol === undefined ? (
    <Loading />
  ) : (
    <ConfirmTransactionBase
      toAddress={toAddress}
      identiconAddress={tokenAddress}
      showAccountInHeader
      title={tokensText}
      contentComponent={
        <>
          <ConfirmApproveContent
            decimals={decimals}
            siteImage={siteImage}
            setCustomAmount={setCustomPermissionAmount}
            customTokenAmount={String(customPermissionAmount)}
            tokenAmount={tokenAmount}
            origin={formattedOrigin}
            tokenSymbol={tokenSymbol}
            tokenImage={tokenImage}
            tokenBalance={tokenBalance}
            showCustomizeGasModal={approveTransaction}
            showEditApprovalPermissionModal={({
              /* eslint-disable no-shadow */
              customTokenAmount,
              decimals,
              origin,
              setCustomAmount,
              tokenAmount,
              tokenBalance,
              tokenSymbol,
              /* eslint-enable no-shadow */
            }) =>
              dispatch(
                showModal({
                  name: 'EDIT_APPROVAL_PERMISSION',
                  customTokenAmount,
                  decimals,
                  origin,
                  setCustomAmount,
                  tokenAmount,
                  tokenBalance,
                  tokenSymbol,
                }),
              )
            }
            data={customData || data}
            toAddress={toAddress}
            currentCurrency={currentCurrency}
            nativeCurrency={nativeCurrency}
            ethTransactionTotal={ethTransactionTotal}
            fiatTransactionTotal={fiatTransactionTotal}
            useNonceField={useNonceField}
            nextNonce={nextNonce}
            customNonceValue={customNonceValue}
            updateCustomNonce={(value) => {
              dispatch(updateCustomNonce(value));
            }}
            getNextNonce={() => dispatch(getNextNonce())}
            showCustomizeNonceModal={({
              /* eslint-disable no-shadow */
              useNonceField,
              nextNonce,
              customNonceValue,
              updateCustomNonce,
              getNextNonce,
              /* eslint-disable no-shadow */
            }) =>
              dispatch(
                showModal({
                  name: 'CUSTOMIZE_NONCE',
                  useNonceField,
                  nextNonce,
                  customNonceValue,
                  updateCustomNonce,
                  getNextNonce,
                }),
              )
            }
            warning={submitWarning}
            txData={transaction}
<<<<<<< HEAD
            ledgerWalletRequiredHidConnection={
              ledgerWalletRequiredHidConnection
            }
            chainId={chainId}
            rpcPrefs={rpcPrefs}
            isContract={isContract}
=======
            fromAddressIsLedger={fromAddressIsLedger}
>>>>>>> f20cce1f
          />
          {showCustomizeGasPopover && (
            <EditGasPopover
              onClose={closeCustomizeGasPopover}
              mode={EDIT_GAS_MODES.MODIFY_IN_PLACE}
              transaction={transaction}
            />
          )}
        </>
      }
      hideSenderToRecipient
      customTxParamsData={customData}
    />
  );
}<|MERGE_RESOLUTION|>--- conflicted
+++ resolved
@@ -29,12 +29,8 @@
   getUseNonceField,
   getCustomNonceValue,
   getNextSuggestedNonce,
-<<<<<<< HEAD
-  doesAddressRequireLedgerHidConnection,
   getCurrentChainId,
   getRpcPrefsForCurrentProvider,
-=======
->>>>>>> f20cce1f
 } from '../../selectors';
 
 import { useApproveTransaction } from '../../hooks/useApproveTransaction';
@@ -240,16 +236,10 @@
             }
             warning={submitWarning}
             txData={transaction}
-<<<<<<< HEAD
-            ledgerWalletRequiredHidConnection={
-              ledgerWalletRequiredHidConnection
-            }
+            fromAddressIsLedger={fromAddressIsLedger}
             chainId={chainId}
             rpcPrefs={rpcPrefs}
             isContract={isContract}
-=======
-            fromAddressIsLedger={fromAddressIsLedger}
->>>>>>> f20cce1f
           />
           {showCustomizeGasPopover && (
             <EditGasPopover
