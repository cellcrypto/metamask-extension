import React, { useContext, useEffect, useState, useCallback } from 'react';
import BigNumber from 'bignumber.js';
import PropTypes from 'prop-types';
import { shallowEqual, useDispatch, useSelector } from 'react-redux';
import classnames from 'classnames';
import { uniqBy, isEqual } from 'lodash';
import { useHistory } from 'react-router-dom';
import { getTokenTrackerLink } from '@metamask/etherscan-link';
import { MetaMetricsContext } from '../../../contexts/metametrics.new';
import { useNewMetricEvent } from '../../../hooks/useMetricEvent';
import {
  useTokensToSearch,
  getRenderableTokenData,
} from '../../../hooks/useTokensToSearch';
import { useEqualityCheck } from '../../../hooks/useEqualityCheck';
import { I18nContext } from '../../../contexts/i18n';
import DropdownInputPair from '../dropdown-input-pair';
import DropdownSearchList from '../dropdown-search-list';
import SlippageButtons from '../slippage-buttons';
import { getTokens, getConversionRate } from '../../../ducks/metamask/metamask';
import InfoTooltip from '../../../components/ui/info-tooltip';
import Popover from '../../../components/ui/popover';
import Button from '../../../components/ui/button';
import ActionableMessage from '../../../components/ui/actionable-message/actionable-message';
import Box from '../../../components/ui/box';
import Typography from '../../../components/ui/typography';
import {
  TYPOGRAPHY,
  DISPLAY,
  FLEX_DIRECTION,
  FONT_WEIGHT,
  COLORS,
} from '../../../helpers/constants/design-system';
import {
  VIEW_QUOTE_ROUTE,
  LOADING_QUOTES_ROUTE,
} from '../../../helpers/constants/routes';

import {
  fetchQuotesAndSetQuoteState,
  setSwapsFromToken,
  setSwapToToken,
  getFromToken,
  getToToken,
  getBalanceError,
  getTopAssets,
  getFetchParams,
  getQuotes,
  setBalanceError,
  setFromTokenInputValue,
  setFromTokenError,
  setMaxSlippage,
  setReviewSwapClickedTimestamp,
<<<<<<< HEAD
  getSmartTransactionsOptInStatus,
  getSmartTransactionsEnabled,
=======
  getFromTokenInputValue,
  getFromTokenError,
  getMaxSlippage,
  getIsFeatureFlagLoaded,
>>>>>>> 9babc8b8
} from '../../../ducks/swaps/swaps';
import {
  getSwapsDefaultToken,
  getTokenExchangeRates,
  getCurrentCurrency,
  getCurrentChainId,
  getRpcPrefsForCurrentProvider,
  getUseTokenDetection,
  getTokenList,
  isHardwareWallet,
  getHardwareWalletType,
} from '../../../selectors';

import {
  getValueFromWeiHex,
  hexToDecimal,
} from '../../../helpers/utils/conversions.util';
import { calcTokenAmount } from '../../../helpers/utils/token-util';
import {
  getURLHostName,
  isEqualCaseInsensitive,
} from '../../../helpers/utils/util';
import { usePrevious } from '../../../hooks/usePrevious';
import { useTokenTracker } from '../../../hooks/useTokenTracker';
import { useTokenFiatAmount } from '../../../hooks/useTokenFiatAmount';
import { useEthFiatAmount } from '../../../hooks/useEthFiatAmount';

import {
  isSwapsDefaultTokenAddress,
  isSwapsDefaultTokenSymbol,
} from '../../../../shared/modules/swaps.utils';
import {
  SWAPS_CHAINID_DEFAULT_BLOCK_EXPLORER_URL_MAP,
  SWAPS_CHAINID_DEFAULT_TOKEN_MAP,
} from '../../../../shared/constants/swaps';

import {
  resetSwapsPostFetchState,
  removeToken,
  setBackgroundSwapRouteState,
  clearSwapsQuotes,
  stopPollingForQuotes,
  setSmartTransactionsOptInStatus,
} from '../../../store/actions';
import {
  countDecimals,
  fetchTokenPrice,
  fetchTokenBalance,
  shouldEnableDirectWrapping,
} from '../swaps.util';
import SwapsFooter from '../swaps-footer';

const fuseSearchKeys = [
  { name: 'name', weight: 0.499 },
  { name: 'symbol', weight: 0.499 },
  { name: 'address', weight: 0.002 },
];

const MAX_ALLOWED_SLIPPAGE = 15;

let timeoutIdForQuotesPrefetching;

export default function BuildQuote({
  ethBalance,
  selectedAccountAddress,
  shuffledTokensList,
}) {
  const t = useContext(I18nContext);
  const dispatch = useDispatch();
  const history = useHistory();
  const metaMetricsEvent = useContext(MetaMetricsContext);

  const [fetchedTokenExchangeRate, setFetchedTokenExchangeRate] = useState(
    undefined,
  );
  const [verificationClicked, setVerificationClicked] = useState(false);

  const isFeatureFlagLoaded = useSelector(getIsFeatureFlagLoaded);
  const balanceError = useSelector(getBalanceError);
  const fetchParams = useSelector(getFetchParams, isEqual);
  const { sourceTokenInfo = {}, destinationTokenInfo = {} } =
    fetchParams?.metaData || {};
  const tokens = useSelector(getTokens, isEqual);
  const topAssets = useSelector(getTopAssets);
  const fromToken = useSelector(getFromToken, isEqual);
  const fromTokenInputValue = useSelector(getFromTokenInputValue);
  const fromTokenError = useSelector(getFromTokenError);
  const maxSlippage = useSelector(getMaxSlippage);
  const toToken = useSelector(getToToken) || destinationTokenInfo;
  const defaultSwapsToken = useSelector(getSwapsDefaultToken, isEqual);
  const chainId = useSelector(getCurrentChainId);
  const rpcPrefs = useSelector(getRpcPrefsForCurrentProvider, shallowEqual);
  const tokenList = useSelector(getTokenList, isEqual);
  const useTokenDetection = useSelector(getUseTokenDetection);
  const quotes = useSelector(getQuotes, isEqual);
  const areQuotesPresent = Object.keys(quotes).length > 0;

  const tokenConversionRates = useSelector(getTokenExchangeRates, isEqual);
  const conversionRate = useSelector(getConversionRate);
  const hardwareWalletUsed = useSelector(isHardwareWallet);
  const hardwareWalletType = useSelector(getHardwareWalletType);
  const smartTransactionsOptInStatus = useSelector(
    getSmartTransactionsOptInStatus,
  );
  const smartTransactionsEnabled = useSelector(getSmartTransactionsEnabled);
  const smartTransactionsOptInPopoverDisplayed =
    smartTransactionsOptInStatus !== undefined;
  const currentCurrency = useSelector(getCurrentCurrency);

  const showSmartTransactionsOptInPopover =
    smartTransactionsEnabled && !smartTransactionsOptInPopoverDisplayed;

  const onCloseSmartTransactionsOptInPopover = (e) => {
    e?.preventDefault();
    setSmartTransactionsOptInStatus(false);
  };

  const onEnableSmartTransactionsClick = () =>
    setSmartTransactionsOptInStatus(true);

  const fetchParamsFromToken = isSwapsDefaultTokenSymbol(
    sourceTokenInfo?.symbol,
    chainId,
  )
    ? defaultSwapsToken
    : sourceTokenInfo;

  const { loading, tokensWithBalances } = useTokenTracker(tokens);

  // If the fromToken was set in a call to `onFromSelect` (see below), and that from token has a balance
  // but is not in tokensWithBalances or tokens, then we want to add it to the usersTokens array so that
  // the balance of the token can appear in the from token selection dropdown
  const fromTokenArray =
    !isSwapsDefaultTokenSymbol(fromToken?.symbol, chainId) && fromToken?.balance
      ? [fromToken]
      : [];
  const usersTokens = uniqBy(
    [...tokensWithBalances, ...tokens, ...fromTokenArray],
    'address',
  );
  const memoizedUsersTokens = useEqualityCheck(usersTokens);

  const selectedFromToken = getRenderableTokenData(
    fromToken || fetchParamsFromToken,
    tokenConversionRates,
    conversionRate,
    currentCurrency,
    chainId,
    tokenList,
    useTokenDetection,
  );

  const tokensToSearch = useTokensToSearch({
    usersTokens: memoizedUsersTokens,
    topTokens: topAssets,
    shuffledTokensList,
  });
  const selectedToToken =
    tokensToSearch.find(({ address }) =>
      isEqualCaseInsensitive(address, toToken?.address),
    ) || toToken;
  const toTokenIsNotDefault =
    selectedToToken?.address &&
    !isSwapsDefaultTokenAddress(selectedToToken?.address, chainId);
  const occurrences = Number(
    selectedToToken?.occurances || selectedToToken?.occurrences || 0,
  );
  const {
    address: fromTokenAddress,
    symbol: fromTokenSymbol,
    string: fromTokenString,
    decimals: fromTokenDecimals,
    balance: rawFromTokenBalance,
  } = selectedFromToken || {};
  const { address: toTokenAddress } = selectedToToken || {};

  const fromTokenBalance =
    rawFromTokenBalance &&
    calcTokenAmount(rawFromTokenBalance, fromTokenDecimals).toString(10);

  const prevFromTokenBalance = usePrevious(fromTokenBalance);

  const swapFromTokenFiatValue = useTokenFiatAmount(
    fromTokenAddress,
    fromTokenInputValue || 0,
    fromTokenSymbol,
    {
      showFiat: true,
    },
    true,
  );
  const swapFromEthFiatValue = useEthFiatAmount(
    fromTokenInputValue || 0,
    { showFiat: true },
    true,
  );
  const swapFromFiatValue = isSwapsDefaultTokenSymbol(fromTokenSymbol, chainId)
    ? swapFromEthFiatValue
    : swapFromTokenFiatValue;

  const onInputChange = useCallback(
    (newInputValue, balance) => {
      dispatch(setFromTokenInputValue(newInputValue));
      const newBalanceError = new BigNumber(newInputValue || 0).gt(
        balance || 0,
      );
      // "setBalanceError" is just a warning, a user can still click on the "Review Swap" button.
      if (balanceError !== newBalanceError) {
        dispatch(setBalanceError(newBalanceError));
      }
      dispatch(
        setFromTokenError(
          fromToken && countDecimals(newInputValue) > fromToken.decimals
            ? 'tooManyDecimals'
            : null,
        ),
      );
    },
    [dispatch, fromToken, balanceError],
  );

  const onFromSelect = (token) => {
    if (
      token?.address &&
      !swapFromFiatValue &&
      fetchedTokenExchangeRate !== null
    ) {
      fetchTokenPrice(token.address).then((rate) => {
        if (rate !== null && rate !== undefined) {
          setFetchedTokenExchangeRate(rate);
        }
      });
    } else {
      setFetchedTokenExchangeRate(null);
    }
    if (
      token?.address &&
      !memoizedUsersTokens.find((usersToken) =>
        isEqualCaseInsensitive(usersToken.address, token.address),
      )
    ) {
      fetchTokenBalance(token.address, selectedAccountAddress).then(
        (fetchedBalance) => {
          if (fetchedBalance?.balance) {
            const balanceAsDecString = fetchedBalance.balance.toString(10);
            const userTokenBalance = calcTokenAmount(
              balanceAsDecString,
              token.decimals,
            );
            dispatch(
              setSwapsFromToken({
                ...token,
                string: userTokenBalance.toString(10),
                balance: balanceAsDecString,
              }),
            );
          }
        },
      );
    }
    dispatch(setSwapsFromToken(token));
    onInputChange(
      token?.address ? fromTokenInputValue : '',
      token.string,
      token.decimals,
    );
  };

  const blockExplorerTokenLink = getTokenTrackerLink(
    selectedToToken.address,
    chainId,
    null, // no networkId
    null, // no holderAddress
    {
      blockExplorerUrl:
        rpcPrefs.blockExplorerUrl ??
        SWAPS_CHAINID_DEFAULT_BLOCK_EXPLORER_URL_MAP[chainId] ??
        null,
    },
  );

  const blockExplorerLabel = rpcPrefs.blockExplorerUrl
    ? getURLHostName(blockExplorerTokenLink)
    : t('etherscan');

  const blockExplorerLinkClickedEvent = useNewMetricEvent({
    category: 'Swaps',
    event: 'Clicked Block Explorer Link',
    properties: {
      link_type: 'Token Tracker',
      action: 'Swaps Confirmation',
      block_explorer_domain: getURLHostName(blockExplorerTokenLink),
    },
  });

  const { destinationTokenAddedForSwap } = fetchParams || {};
  const { address: toAddress } = toToken || {};
  const onToSelect = useCallback(
    (token) => {
      if (destinationTokenAddedForSwap && token.address !== toAddress) {
        dispatch(removeToken(toAddress));
      }
      dispatch(setSwapToToken(token));
      setVerificationClicked(false);
    },
    [dispatch, destinationTokenAddedForSwap, toAddress],
  );

  const hideDropdownItemIf = useCallback(
    (item) => isEqualCaseInsensitive(item.address, fromTokenAddress),
    [fromTokenAddress],
  );

  const tokensWithBalancesFromToken = tokensWithBalances.find((token) =>
    isEqualCaseInsensitive(token.address, fromToken?.address),
  );
  const previousTokensWithBalancesFromToken = usePrevious(
    tokensWithBalancesFromToken,
  );

  useEffect(() => {
    const notDefault = !isSwapsDefaultTokenAddress(
      tokensWithBalancesFromToken?.address,
      chainId,
    );
    const addressesAreTheSame = isEqualCaseInsensitive(
      tokensWithBalancesFromToken?.address,
      previousTokensWithBalancesFromToken?.address,
    );
    const balanceHasChanged =
      tokensWithBalancesFromToken?.balance !==
      previousTokensWithBalancesFromToken?.balance;
    if (notDefault && addressesAreTheSame && balanceHasChanged) {
      dispatch(
        setSwapsFromToken({
          ...fromToken,
          balance: tokensWithBalancesFromToken?.balance,
          string: tokensWithBalancesFromToken?.string,
        }),
      );
    }
  }, [
    dispatch,
    tokensWithBalancesFromToken,
    previousTokensWithBalancesFromToken,
    fromToken,
    chainId,
  ]);

  // If the eth balance changes while on build quote, we update the selected from token
  useEffect(() => {
    if (
      isSwapsDefaultTokenAddress(fromToken?.address, chainId) &&
      fromToken?.balance !== hexToDecimal(ethBalance)
    ) {
      dispatch(
        setSwapsFromToken({
          ...fromToken,
          balance: hexToDecimal(ethBalance),
          string: getValueFromWeiHex({
            value: ethBalance,
            numberOfDecimals: 4,
            toDenomination: 'ETH',
          }),
        }),
      );
    }
  }, [dispatch, fromToken, ethBalance, chainId]);

  useEffect(() => {
    if (prevFromTokenBalance !== fromTokenBalance) {
      onInputChange(fromTokenInputValue, fromTokenBalance);
    }
  }, [
    onInputChange,
    prevFromTokenBalance,
    fromTokenInputValue,
    fromTokenBalance,
  ]);

  const buildQuotePageLoadedEvent = useNewMetricEvent({
    event: 'Build Quote Page Loaded',
    category: 'swaps',
    sensitiveProperties: {
      is_hardware_wallet: hardwareWalletUsed,
      hardware_wallet_type: hardwareWalletType,
      stx_enabled: smartTransactionsEnabled,
      stx_user_opt_in: smartTransactionsOptInStatus,
    },
  });

  useEffect(() => {
    dispatch(resetSwapsPostFetchState());
    dispatch(setReviewSwapClickedTimestamp());
    buildQuotePageLoadedEvent();
  }, [dispatch, buildQuotePageLoadedEvent]);

  const BlockExplorerLink = () => {
    return (
      <a
        className="build-quote__token-etherscan-link build-quote__underline"
        key="build-quote-etherscan-link"
        onClick={() => {
          blockExplorerLinkClickedEvent();
          global.platform.openTab({
            url: blockExplorerTokenLink,
          });
        }}
        target="_blank"
        rel="noopener noreferrer"
      >
        {blockExplorerLabel}
      </a>
    );
  };

  let tokenVerificationDescription = '';
  if (blockExplorerTokenLink) {
    if (occurrences === 1) {
      tokenVerificationDescription = t('verifyThisTokenOn', [
        <BlockExplorerLink key="block-explorer-link" />,
      ]);
    } else if (occurrences === 0) {
      tokenVerificationDescription = t('verifyThisUnconfirmedTokenOn', [
        <BlockExplorerLink key="block-explorer-link" />,
      ]);
    }
  }

  const swapYourTokenBalance = t('swapYourTokenBalance', [
    fromTokenString || '0',
    fromTokenSymbol || SWAPS_CHAINID_DEFAULT_TOKEN_MAP[chainId]?.symbol || '',
  ]);

  const isDirectWrappingEnabled = shouldEnableDirectWrapping(
    chainId,
    fromTokenAddress,
    selectedToToken.address,
  );
  const isReviewSwapButtonDisabled =
    fromTokenError ||
    !isFeatureFlagLoaded ||
    !Number(fromTokenInputValue) ||
    !selectedToToken?.address ||
    Number(maxSlippage) < 0 ||
    Number(maxSlippage) > MAX_ALLOWED_SLIPPAGE ||
    (toTokenIsNotDefault && occurrences < 2 && !verificationClicked);

  // It's triggered every time there is a change in form values (token from, token to, amount and slippage).
  useEffect(() => {
    dispatch(clearSwapsQuotes());
    dispatch(stopPollingForQuotes());
    const prefetchQuotesWithoutRedirecting = async () => {
      const pageRedirectionDisabled = true;
      await dispatch(
        fetchQuotesAndSetQuoteState(
          history,
          fromTokenInputValue,
          maxSlippage,
          metaMetricsEvent,
          pageRedirectionDisabled,
        ),
      );
    };
    // Delay fetching quotes until a user is done typing an input value. If they type a new char in less than a second,
    // we will cancel previous setTimeout call and start running a new one.
    timeoutIdForQuotesPrefetching = setTimeout(() => {
      timeoutIdForQuotesPrefetching = null;
      if (!isReviewSwapButtonDisabled) {
        // Only do quotes prefetching if the Review Swap button is enabled.
        prefetchQuotesWithoutRedirecting();
      }
    }, 1000);
    return () => clearTimeout(timeoutIdForQuotesPrefetching);
  }, [
    dispatch,
    history,
    maxSlippage,
    metaMetricsEvent,
    isReviewSwapButtonDisabled,
    fromTokenInputValue,
    fromTokenAddress,
    toTokenAddress,
  ]);

  return (
    <div className="build-quote">
      <div className="build-quote__content">
        {showSmartTransactionsOptInPopover && (
          <Popover
            title={t('smartTransactionsAreHere')}
            footer={
              <>
                <Button type="primary" onClick={onEnableSmartTransactionsClick}>
                  {t('enableSmartTransactions')}
                </Button>
                <Box marginTop={4}>
                  <Typography variant={TYPOGRAPHY.H6}>
                    <a
                      href="#"
                      onClick={onCloseSmartTransactionsOptInPopover}
                      className="smart-transactions-popover__no-thanks-link"
                    >
                      {t('noThanksVariant2')}
                    </a>
                  </Typography>
                </Box>
              </>
            }
            footerClassName="smart-transactions-popover__footer"
          >
            <Box
              paddingRight={6}
              paddingLeft={6}
              paddingTop={0}
              paddingBottom={0}
              display={DISPLAY.FLEX}
              className="smart-transactions-popover"
            >
              <Box
                marginTop={0}
                marginBottom={4}
                display={DISPLAY.FLEX}
                flexDirection={FLEX_DIRECTION.COLUMN}
              >
                <img
                  src="./images/logo/metamask-smart-transactions@4x.png"
                  alt={t('swapSwapSwitch')}
                />
              </Box>
              <Typography variant={TYPOGRAPHY.H6} marginTop={0}>
                {t('smartTransactionsDescription')}
              </Typography>
              <Typography
                tag="ul"
                variant={TYPOGRAPHY.H6}
                fontWeight={FONT_WEIGHT.BOLD}
                marginTop={3}
              >
                <li>{t('smartTransactionsBenefit1')}</li>
                <li>{t('smartTransactionsBenefit2')}</li>
                <li>{t('smartTransactionsBenefit3')}</li>
                <li>{t('smartTransactionsBenefit4')}</li>
              </Typography>
              <Typography
                variant={TYPOGRAPHY.H8}
                color={COLORS.UI4}
                boxProps={{ marginTop: 3 }}
              >
                {t('smartTransactionsSubDescription')}&nbsp;
                <Typography
                  tag="span"
                  fontWeight={FONT_WEIGHT.BOLD}
                  variant={TYPOGRAPHY.H8}
                  color={COLORS.UI4}
                >
                  {t('smartTransactionsYouCanOptOut')}&nbsp;
                  {/* TODO: Enable this once we have the right URL. */}
                  {/* <a
                    className="smart-transactions-popover__learn-more-link"
                    onClick={() => {
                      global.platform.openTab({
                        url: 'https://metamask.io/1559', // TODO: Replace it with the right URL.
                      });
                    }}
                    target="_blank"
                    rel="noopener noreferrer"
                  >
                    {t('learnMoreWithDot')}
                  </a> */}
                </Typography>
              </Typography>
            </Box>
          </Popover>
        )}
        <div className="build-quote__dropdown-input-pair-header">
          <div className="build-quote__input-label">{t('swapSwapFrom')}</div>
          {!isSwapsDefaultTokenSymbol(fromTokenSymbol, chainId) && (
            <div
              className="build-quote__max-button"
              data-testid="build-quote__max-button"
              onClick={() =>
                onInputChange(fromTokenBalance || '0', fromTokenBalance)
              }
            >
              {t('max')}
            </div>
          )}
        </div>
        <DropdownInputPair
          onSelect={onFromSelect}
          itemsToSearch={tokensToSearch}
          onInputChange={(value) => {
            onInputChange(value, fromTokenBalance);
          }}
          inputValue={fromTokenInputValue}
          leftValue={fromTokenInputValue && swapFromFiatValue}
          selectedItem={selectedFromToken}
          maxListItems={30}
          loading={
            loading &&
            (!tokensToSearch?.length ||
              !topAssets ||
              !Object.keys(topAssets).length)
          }
          selectPlaceHolderText={t('swapSelect')}
          hideItemIf={(item) =>
            isEqualCaseInsensitive(item.address, selectedToToken?.address)
          }
          listContainerClassName="build-quote__open-dropdown"
          autoFocus
        />
        <div
          className={classnames('build-quote__balance-message', {
            'build-quote__balance-message--error':
              balanceError || fromTokenError,
          })}
        >
          {!fromTokenError &&
            !balanceError &&
            fromTokenSymbol &&
            swapYourTokenBalance}
          {!fromTokenError && balanceError && fromTokenSymbol && (
            <div className="build-quite__insufficient-funds">
              <div className="build-quite__insufficient-funds-first">
                {t('swapsNotEnoughForTx', [fromTokenSymbol])}
              </div>
              <div className="build-quite__insufficient-funds-second">
                {swapYourTokenBalance}
              </div>
            </div>
          )}
          {fromTokenError && (
            <>
              <div className="build-quote__form-error">
                {t('swapTooManyDecimalsError', [
                  fromTokenSymbol,
                  fromTokenDecimals,
                ])}
              </div>
              <div>{swapYourTokenBalance}</div>
            </>
          )}
        </div>
        <div className="build-quote__swap-arrows-row">
          <button
            className="build-quote__swap-arrows"
            onClick={() => {
              onToSelect(selectedFromToken);
              onFromSelect(selectedToToken);
            }}
          >
            <img
              src="./images/icons/swap2.svg"
              alt={t('swapSwapSwitch')}
              width="12"
              height="16"
            />
          </button>
        </div>
        <div className="build-quote__dropdown-swap-to-header">
          <div className="build-quote__input-label">{t('swapSwapTo')}</div>
        </div>
        <div className="dropdown-input-pair dropdown-input-pair__to">
          <DropdownSearchList
            startingItem={selectedToToken}
            itemsToSearch={tokensToSearch}
            searchPlaceholderText={t('swapSearchForAToken')}
            fuseSearchKeys={fuseSearchKeys}
            selectPlaceHolderText={t('swapSelectAToken')}
            maxListItems={30}
            onSelect={onToSelect}
            loading={
              loading &&
              (!tokensToSearch?.length ||
                !topAssets ||
                !Object.keys(topAssets).length)
            }
            externallySelectedItem={selectedToToken}
            hideItemIf={hideDropdownItemIf}
            listContainerClassName="build-quote__open-to-dropdown"
            hideRightLabels
            defaultToAll
            shouldSearchForImports
          />
        </div>
        {toTokenIsNotDefault &&
          (occurrences < 2 ? (
            <ActionableMessage
              type={occurrences === 1 ? 'warning' : 'danger'}
              message={
                <div className="build-quote__token-verification-warning-message">
                  <div className="build-quote__bold">
                    {occurrences === 1
                      ? t('swapTokenVerificationOnlyOneSource')
                      : t('swapTokenVerificationAddedManually')}
                  </div>
                  <div>{tokenVerificationDescription}</div>
                </div>
              }
              primaryAction={
                verificationClicked
                  ? null
                  : {
                      label: t('continue'),
                      onClick: () => setVerificationClicked(true),
                    }
              }
              withRightButton
              infoTooltipText={
                blockExplorerTokenLink &&
                t('swapVerifyTokenExplanation', [blockExplorerLabel])
              }
            />
          ) : (
            <div className="build-quote__token-message">
              <span
                className="build-quote__bold"
                key="token-verification-bold-text"
              >
                {t('swapTokenVerificationSources', [occurrences])}
              </span>
              {blockExplorerTokenLink && (
                <>
                  {t('swapTokenVerificationMessage', [
                    <a
                      className="build-quote__token-etherscan-link"
                      key="build-quote-etherscan-link"
                      onClick={() => {
                        blockExplorerLinkClickedEvent();
                        global.platform.openTab({
                          url: blockExplorerTokenLink,
                        });
                      }}
                      target="_blank"
                      rel="noopener noreferrer"
                    >
                      {blockExplorerLabel}
                    </a>,
                  ])}
                  <InfoTooltip
                    position="top"
                    contentText={t('swapVerifyTokenExplanation', [
                      blockExplorerLabel,
                    ])}
                    containerClassName="build-quote__token-tooltip-container"
                    key="token-verification-info-tooltip"
                  />
                </>
              )}
            </div>
          ))}
        {!isDirectWrappingEnabled && (
          <div className="build-quote__slippage-buttons-container">
            <SlippageButtons
              onSelect={(newSlippage) => {
                dispatch(setMaxSlippage(newSlippage));
              }}
              maxAllowedSlippage={MAX_ALLOWED_SLIPPAGE}
              currentSlippage={maxSlippage}
              smartTransactionsEnabled={smartTransactionsEnabled}
              smartTransactionsOptInStatus={smartTransactionsOptInStatus}
              setSmartTransactionsOptInStatus={setSmartTransactionsOptInStatus}
            />
          </div>
        )}
      </div>
      <SwapsFooter
        onSubmit={async () => {
          // We need this to know how long it took to go from clicking on the Review Swap button to rendered View Quote page.
          dispatch(setReviewSwapClickedTimestamp(Date.now()));
          // In case that quotes prefetching is waiting to be executed, but hasn't started yet,
          // we want to cancel it and fetch quotes from here.
          if (timeoutIdForQuotesPrefetching) {
            clearTimeout(timeoutIdForQuotesPrefetching);
            dispatch(
              fetchQuotesAndSetQuoteState(
                history,
                fromTokenInputValue,
                maxSlippage,
                metaMetricsEvent,
              ),
            );
          } else if (areQuotesPresent) {
            // If there are prefetched quotes already, go directly to the View Quote page.
            history.push(VIEW_QUOTE_ROUTE);
          } else {
            // If the "Review Swap" button was clicked while quotes are being fetched, go to the Loading Quotes page.
            await dispatch(setBackgroundSwapRouteState('loading'));
            history.push(LOADING_QUOTES_ROUTE);
          }
        }}
        submitText={t('swapReviewSwap')}
        disabled={isReviewSwapButtonDisabled}
        hideCancel
        showTermsOfService
      />
    </div>
  );
}

BuildQuote.propTypes = {
  ethBalance: PropTypes.string,
  selectedAccountAddress: PropTypes.string,
  shuffledTokensList: PropTypes.array,
};<|MERGE_RESOLUTION|>--- conflicted
+++ resolved
@@ -51,15 +51,12 @@
   setFromTokenError,
   setMaxSlippage,
   setReviewSwapClickedTimestamp,
-<<<<<<< HEAD
   getSmartTransactionsOptInStatus,
   getSmartTransactionsEnabled,
-=======
   getFromTokenInputValue,
   getFromTokenError,
   getMaxSlippage,
   getIsFeatureFlagLoaded,
->>>>>>> 9babc8b8
 } from '../../../ducks/swaps/swaps';
 import {
   getSwapsDefaultToken,
