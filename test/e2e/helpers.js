const path = require('path');
const sinon = require('sinon');
const BigNumber = require('bignumber.js');
const mockttp = require('mockttp');
const createStaticServer = require('../../development/create-static-server');
const {
  createSegmentServer,
} = require('../../development/lib/create-segment-server');
const { setupMocking } = require('../../development/mock-e2e');
<<<<<<< HEAD
=======
const enLocaleMessages = require('../../app/_locales/en/messages.json');
>>>>>>> 3327c5c7
const Ganache = require('./ganache');
const FixtureServer = require('./fixture-server');
const { buildWebDriver } = require('./webdriver');
const { ensureXServerIsRunning } = require('./x-server');

const tinyDelayMs = 200;
const regularDelayMs = tinyDelayMs * 2;
const largeDelayMs = regularDelayMs * 2;
const dappPort = 8080;

const convertToHexValue = (val) => `0x${new BigNumber(val, 10).toString(16)}`;

async function withFixtures(options, testSuite) {
  const {
    dapp,
    fixtures,
    ganacheOptions,
    driverOptions,
    mockSegment,
    title,
    failOnConsoleError = true,
    dappPath = undefined,
    testSpecificMock = function () {
      // do nothing.
    },
  } = options;
  const fixtureServer = new FixtureServer();
  const ganacheServer = new Ganache();
  let secondaryGanacheServer;
  let dappServer;
  let segmentServer;
  let segmentStub;
  let mockServer;

  let webDriver;
  let failed = false;
  try {
    await ganacheServer.start(ganacheOptions);
    if (ganacheOptions?.concurrent) {
      const { port, chainId } = ganacheOptions.concurrent;
      secondaryGanacheServer = new Ganache();
      await secondaryGanacheServer.start({
        blockTime: 2,
        chain: { chainId },
        port,
        vmErrorsOnRPCResponse: false,
      });
    }
    await fixtureServer.start();
    await fixtureServer.loadState(path.join(__dirname, 'fixtures', fixtures));
    if (dapp) {
      let dappDirectory;
      if (dappPath) {
        dappDirectory = path.resolve(__dirname, dappPath);
      } else {
        dappDirectory = path.resolve(
          __dirname,
          '..',
          '..',
          'node_modules',
          '@metamask',
          'test-dapp',
          'dist',
        );
      }
      dappServer = createStaticServer(dappDirectory);
      dappServer.listen(dappPort);
      await new Promise((resolve, reject) => {
        dappServer.on('listening', resolve);
        dappServer.on('error', reject);
      });
    }
    if (mockSegment) {
      segmentStub = sinon.stub();
      segmentServer = createSegmentServer((_request, response, events) => {
        for (const event of events) {
          segmentStub(event);
        }
        response.statusCode = 200;
        response.end();
      });
      await segmentServer.start(9090);
    }
    const https = await mockttp.generateCACertificate();
    mockServer = mockttp.getLocal({ https });
<<<<<<< HEAD
    await mockServer.start(8000);
    setupMocking(mockServer);
=======
    setupMocking(mockServer, testSpecificMock);
    await mockServer.start(8000);
>>>>>>> 3327c5c7
    if (
      process.env.SELENIUM_BROWSER === 'chrome' &&
      process.env.CI === 'true'
    ) {
      await ensureXServerIsRunning();
    }
    const { driver } = await buildWebDriver(driverOptions);
    webDriver = driver;

    await testSuite({
      driver,
      segmentStub,
      mockServer,
    });

    if (process.env.SELENIUM_BROWSER === 'chrome') {
      const errors = await driver.checkBrowserForConsoleErrors(driver);
      if (errors.length) {
        const errorReports = errors.map((err) => err.message);
        const errorMessage = `Errors found in browser console:\n${errorReports.join(
          '\n',
        )}`;
        if (failOnConsoleError) {
          throw new Error(errorMessage);
        } else {
          console.error(new Error(errorMessage));
        }
      }
    }
  } catch (error) {
    failed = true;
    if (webDriver) {
      try {
        await webDriver.verboseReportOnFailure(title);
      } catch (verboseReportError) {
        console.error(verboseReportError);
      }
    }
    throw error;
  } finally {
    if (!failed || process.env.E2E_LEAVE_RUNNING !== 'true') {
      await fixtureServer.stop();
      await ganacheServer.quit();
      if (ganacheOptions?.concurrent) {
        await secondaryGanacheServer.quit();
      }
      if (webDriver) {
        await webDriver.quit();
      }
      if (dappServer && dappServer.listening) {
        await new Promise((resolve, reject) => {
          dappServer.close((error) => {
            if (error) {
              return reject(error);
            }
            return resolve();
          });
        });
      }
      if (segmentServer) {
        await segmentServer.stop();
      }
      if (mockServer) {
        await mockServer.stop();
      }
    }
  }
}

/**
 * @param {*} driver - selinium driver
 * @param {*} handlesCount - total count of windows that should be loaded
 * @returns handles - an object with window handles, properties in object represent windows:
 *            1. extension: metamask extension window
 *            2. dapp: test-app window
 *            3. popup: metsmask extension popup window
 */
const getWindowHandles = async (driver, handlesCount) => {
  await driver.waitUntilXWindowHandles(handlesCount);
  const windowHandles = await driver.getAllWindowHandles();

  const extension = windowHandles[0];
  const dapp = await driver.switchToWindowWithTitle(
    'E2E Test Dapp',
    windowHandles,
  );
  const popup = windowHandles.find(
    (handle) => handle !== extension && handle !== dapp,
  );
  return { extension, dapp, popup };
};

const connectDappWithExtensionPopup = async (driver) => {
  await driver.openNewPage(`http://127.0.0.1:${dappPort}/`);
  await driver.delay(regularDelayMs);
  await driver.clickElement({ text: 'Connect', tag: 'button' });
  await driver.delay(regularDelayMs);

  const windowHandles = await getWindowHandles(driver, 3);

  // open extension popup and confirm connect
  await driver.switchToWindow(windowHandles.popup);
  await driver.delay(largeDelayMs);
  await driver.clickElement({ text: 'Next', tag: 'button' });
  await driver.clickElement({ text: 'Connect', tag: 'button' });

  // send from dapp
  await driver.waitUntilXWindowHandles(2);
  await driver.switchToWindow(windowHandles.dapp);
  await driver.delay(regularDelayMs);
};

const completeImportSRPOnboardingFlow = async (
  driver,
  seedPhrase,
  password,
) => {
  if (process.env.ONBOARDING_V2 === '1') {
    // welcome
    await driver.clickElement('[data-testid="onboarding-import-wallet"]');

    // metrics
    await driver.clickElement('[data-testid="metametrics-no-thanks"]');

    // import with recovery phrase
    await driver.fill('[data-testid="import-srp-text"]', seedPhrase);
    await driver.clickElement('[data-testid="import-srp-confirm"]');

    // create password
    await driver.fill('[data-testid="create-password-new"]', password);
    await driver.fill('[data-testid="create-password-confirm"]', password);
    await driver.clickElement('[data-testid="create-password-terms"]');
    await driver.clickElement('[data-testid="create-password-import"]');

    // complete
    await driver.clickElement('[data-testid="onboarding-complete-done"]');

    // pin extension
    await driver.clickElement('[data-testid="pin-extension-next"]');
    await driver.clickElement('[data-testid="pin-extension-done"]');
  } else {
    // clicks the continue button on the welcome screen
    await driver.findElement('.welcome-page__header');
    await driver.clickElement({
      text: enLocaleMessages.getStarted.message,
      tag: 'button',
    });

    // clicks the "Import Wallet" option
    await driver.clickElement({ text: 'Import wallet', tag: 'button' });

    // clicks the "No thanks" option on the metametrics opt-in screen
    await driver.clickElement('.btn-secondary');

    // Import Secret Recovery Phrase
    await driver.fill(
      'input[placeholder="Enter your Secret Recovery Phrase"]',
      seedPhrase,
    );

    await driver.fill('#password', password);
    await driver.fill('#confirm-password', password);

    await driver.clickElement(
      '[data-testid="create-new-vault__terms-checkbox"]',
    );

    await driver.clickElement({ text: 'Import', tag: 'button' });

    // clicks through the success screen
    await driver.findElement({ text: 'Congratulations', tag: 'div' });
    await driver.clickElement({
      text: enLocaleMessages.endOfFlowMessage10.message,
      tag: 'button',
    });
  }
};

module.exports = {
  getWindowHandles,
  convertToHexValue,
  tinyDelayMs,
  regularDelayMs,
  largeDelayMs,
  withFixtures,
  connectDappWithExtensionPopup,
  completeImportSRPOnboardingFlow,
};<|MERGE_RESOLUTION|>--- conflicted
+++ resolved
@@ -7,10 +7,7 @@
   createSegmentServer,
 } = require('../../development/lib/create-segment-server');
 const { setupMocking } = require('../../development/mock-e2e');
-<<<<<<< HEAD
-=======
 const enLocaleMessages = require('../../app/_locales/en/messages.json');
->>>>>>> 3327c5c7
 const Ganache = require('./ganache');
 const FixtureServer = require('./fixture-server');
 const { buildWebDriver } = require('./webdriver');
@@ -96,13 +93,8 @@
     }
     const https = await mockttp.generateCACertificate();
     mockServer = mockttp.getLocal({ https });
-<<<<<<< HEAD
-    await mockServer.start(8000);
-    setupMocking(mockServer);
-=======
     setupMocking(mockServer, testSpecificMock);
     await mockServer.start(8000);
->>>>>>> 3327c5c7
     if (
       process.env.SELENIUM_BROWSER === 'chrome' &&
       process.env.CI === 'true'
