{
  "name": "metamask-crx",
  "version": "10.11.3",
  "private": true,
  "repository": {
    "type": "git",
    "url": "https://github.com/MetaMask/metamask-extension.git"
  },
  "scripts": {
    "setup": "yarn install && yarn setup:postinstall",
    "setup:postinstall": "yarn patch-package && yarn allow-scripts",
    "start": "yarn build:dev dev",
    "start:lavamoat": "yarn build dev",
    "dist": "yarn build prod",
    "build": "yarn lavamoat:build",
    "build:dev": "node development/build/index.js",
    "start:test": "SEGMENT_HOST='https://api.segment.io' SEGMENT_WRITE_KEY='FAKE' yarn build testDev",
    "benchmark:chrome": "SELENIUM_BROWSER=chrome node test/e2e/benchmark.js",
    "benchmark:firefox": "SELENIUM_BROWSER=firefox node test/e2e/benchmark.js",
    "build:test": "SEGMENT_HOST='https://api.segment.io' SEGMENT_WRITE_KEY='FAKE' yarn build test",
    "build:test:flask": "yarn build test --build-type flask",
    "test": "yarn lint && yarn test:unit && yarn test:unit:jest",
    "dapp": "node development/static-server.js node_modules/@metamask/test-dapp/dist --port 8080",
    "dapp-chain": "GANACHE_ARGS='-b 2' concurrently -k -n ganache,dapp -p '[{time}][{name}]' 'yarn ganache:start' 'sleep 5 && yarn dapp'",
    "forwarder": "node ./development/static-server.js ./node_modules/@metamask/forwarder/dist/ --port 9010",
    "dapp-forwarder": "concurrently -k -n forwarder,dapp -p '[{time}][{name}]' 'yarn forwarder' 'yarn dapp'",
    "test:unit": "./test/test-unit-combined.sh",
    "test:unit:jest": "./test/test-unit-jest.sh",
    "test:unit:global": "mocha test/unit-global/*.test.js",
    "test:unit:mocha": "mocha './app/**/*.test.js'",
    "test:e2e:chrome": "SELENIUM_BROWSER=chrome node test/e2e/run-all.js",
    "test:e2e:chrome:snaps": "SELENIUM_BROWSER=chrome node test/e2e/run-all.js --snaps",
    "test:e2e:firefox": "SELENIUM_BROWSER=firefox node test/e2e/run-all.js",
    "test:e2e:firefox:snaps": "SELENIUM_BROWSER=firefox node test/e2e/run-all.js --snaps",
    "test:e2e:single": "node test/e2e/run-e2e-test.js",
    "test:coverage:mocha": "nyc --reporter=text --reporter=html yarn test:unit:mocha",
    "test:coverage:jest": "yarn test:unit:jest --coverage --maxWorkers=2",
    "ganache:start": "./development/run-ganache.sh",
    "sentry:publish": "node ./development/sentry-publish.js",
    "lint": "yarn lint:prettier && yarn lint:eslint && yarn lint:tsc && yarn lint:styles",
    "lint:fix": "yarn lint:prettier:fix && yarn lint:eslint:fix && yarn lint:styles:fix",
    "lint:prettier": "prettier '**/*.json' --check",
    "lint:prettier:fix": "prettier '**/*.json' --write",
    "lint:changed": "{ git ls-files --others --exclude-standard ; git diff-index --name-only --diff-filter=d HEAD ; } | grep --regexp='[.]js$' | tr '\\n' '\\0' | xargs -0 eslint",
    "lint:changed:fix": "{ git ls-files --others --exclude-standard ; git diff-index --name-only --diff-filter=d HEAD ; } | grep --regexp='[.]js$' | tr '\\n' '\\0' | xargs -0 eslint --fix",
    "lint:changelog": "auto-changelog validate",
    "lint:changelog:rc": "auto-changelog validate --rc",
    "lint:eslint": "eslint . --ext js,ts,tsx,snap --cache",
    "lint:eslint:fix": "yarn lint:eslint --fix",
    "lint:lockfile": "lockfile-lint --path yarn.lock --allowed-hosts npm yarn github.com codeload.github.com --empty-hostname false --allowed-schemes \"https:\" \"git+https:\"",
    "lint:shellcheck": "./development/shellcheck.sh",
    "lint:styles": "stylelint '*/**/*.scss'",
    "lint:styles:fix": "yarn lint:styles --fix",
    "lint:tsc": "tsc --project tsconfig.json --noEmit",
    "validate-source-maps": "node ./development/sourcemap-validator.js",
    "verify-locales": "node ./development/verify-locale-strings.js",
    "verify-locales:fix": "node ./development/verify-locale-strings.js --fix",
    "mozilla-lint": "addons-linter dist/firefox",
    "devtools:react": "react-devtools",
    "devtools:redux": "remotedev --hostname=localhost --port=8000",
    "start:dev": "concurrently -k -n build,react,redux yarn:start yarn:devtools:react yarn:devtools:redux",
    "announce": "node development/announcer.js",
    "storybook": "start-storybook -p 6006 -c .storybook -s ./app,./.storybook/images",
    "storybook:test": "jest --config=./jest.stories.config.js",
    "storybook:build": "build-storybook -c .storybook -o storybook-build -s ./app,./.storybook/images",
    "storybook:deploy": "storybook-to-ghpages --existing-output-dir storybook-build --remote storybook --branch master",
    "update-changelog": "auto-changelog update",
    "generate:migration": "./development/generate-migration.sh",
    "lavamoat:build": "lavamoat development/build/index.js --policy lavamoat/build-system/policy.json --policyOverride lavamoat/build-system/policy-override.json",
    "lavamoat:build:auto": "yarn lavamoat:build --writeAutoPolicy",
    "lavamoat:debug:build": "yarn lavamoat:build --writeAutoPolicyDebug --policydebug lavamoat/build-system/policy-debug.json",
    "lavamoat:background:auto": "./development/generate-lavamoat-policies.sh",
    "lavamoat:auto": "yarn lavamoat:build:auto && yarn lavamoat:background:auto"
  },
  "resolutions": {
    "**/regenerator-runtime": "^0.13.7",
    "**/caniuse-lite": "1.0.30001265",
    "**/configstore/dot-prop": "^5.1.1",
    "**/ethers/elliptic": "^6.5.4",
    "**/knex/minimist": "^1.2.5",
    "**/optimist/minimist": "^1.2.5",
    "**/socketcluster/minimist": "^1.2.5",
    "**/redux/symbol-observable": "^2.0.3",
    "**/redux-devtools-instrument/symbol-observable": "^2.0.3",
    "**/rxjs/symbol-observable": "^2.0.3",
    "**/xmlhttprequest-ssl": "^1.6.2",
    "3box/ipfs/ipld-zcash/zcash-bitcore-lib/lodash": "^4.17.21",
    "3box/ipfs/ipld-zcash/zcash-bitcore-lib/elliptic": "^6.5.4",
    "3box/ipfs/libp2p-mdns/multicast-dns/dns-packet": "^5.2.2",
    "3box/ipfs/prometheus-gc-stats/gc-stats/node-pre-gyp/tar": "^6.1.2",
    "3box/**/libp2p-crypto/node-forge": "^1.3.0",
    "3box/**/libp2p-keychain/node-forge": "^1.3.0",
    "3box/ipfs/libp2p-webrtc-star/socket.io/engine.io": "^4.0.0",
    "analytics-node/axios": "^0.21.2",
    "ganache-core/lodash": "^4.17.21",
    "netmask": "^2.0.1",
    "pubnub/superagent-proxy": "^3.0.0",
    "pull-ws": "^3.3.2",
    "ws": "^7.4.6",
    "json-schema": "^0.4.0",
    "simple-get": "^4.0.1"
  },
  "dependencies": {
    "3box": "^1.10.2",
    "@babel/runtime": "^7.5.5",
    "@download/blockies": "^1.0.3",
    "@ensdomains/content-hash": "^2.5.6",
    "@eth-optimism/contracts": "0.0.0-2021919175625",
    "@ethereumjs/common": "^2.3.1",
    "@ethereumjs/tx": "^3.2.1",
    "@formatjs/intl-relativetimeformat": "^5.2.6",
    "@fortawesome/fontawesome-free": "^5.13.0",
    "@keystonehq/bc-ur-registry-eth": "^0.6.8",
    "@keystonehq/metamask-airgapped-keyring": "0.2.1",
    "@material-ui/core": "^4.11.0",
    "@metamask/contract-metadata": "^1.31.0",
    "@metamask/controllers": "^27.0.0",
    "@metamask/design-tokens": "^1.4.2",
    "@metamask/eth-ledger-bridge-keyring": "^0.10.0",
    "@metamask/eth-token-tracker": "^4.0.0",
    "@metamask/etherscan-link": "^2.1.0",
    "@metamask/iframe-execution-environment-service": "^0.10.6",
    "@metamask/jazzicon": "^2.0.0",
    "@metamask/logo": "^3.1.1",
    "@metamask/metamask-eth-abis": "^3.0.0",
    "@metamask/obs-store": "^5.0.0",
    "@metamask/post-message-stream": "^4.0.0",
    "@metamask/providers": "^8.1.1",
    "@metamask/rpc-methods": "^0.10.6",
    "@metamask/slip44": "^2.0.0",
    "@metamask/smart-transactions-controller": "^1.9.1",
    "@metamask/snap-controllers": "^0.10.6",
    "@ngraveio/bc-ur": "^1.1.6",
    "@popperjs/core": "^2.4.0",
    "@reduxjs/toolkit": "^1.6.2",
    "@sentry/browser": "^6.0.0",
    "@sentry/integrations": "^6.0.0",
    "@truffle/codec": "^0.11.18",
    "@truffle/decoder": "^5.1.0",
    "@zxing/browser": "^0.0.10",
    "@zxing/library": "0.8.0",
    "analytics-node": "^3.4.0-beta.3",
    "await-semaphore": "^0.1.1",
    "base32-encode": "^1.2.0",
    "base64-js": "^1.5.1",
    "bignumber.js": "^4.1.0",
    "bn.js": "^4.11.7",
    "classnames": "^2.2.6",
    "copy-to-clipboard": "^3.0.8",
    "currency-formatter": "^1.4.2",
    "debounce-stream": "^2.0.0",
    "deep-freeze-strict": "1.1.1",
    "end-of-stream": "^1.4.4",
    "eth-block-tracker": "^5.0.1",
    "eth-ens-namehash": "^2.0.8",
    "eth-json-rpc-filters": "^4.2.1",
    "eth-json-rpc-infura": "^5.1.0",
    "eth-json-rpc-middleware": "^8.0.0",
    "eth-keyring-controller": "^6.2.0",
    "eth-lattice-keyring": "^0.5.0",
    "eth-method-registry": "^2.0.0",
    "eth-query": "^2.1.2",
    "eth-rpc-errors": "^4.0.2",
    "eth-sig-util": "^3.0.0",
    "eth-trezor-keyring": "^0.10.0",
    "ethereum-ens-network-map": "^1.0.2",
    "ethereumjs-abi": "^0.6.4",
    "ethereumjs-util": "^7.0.10",
    "ethereumjs-wallet": "^0.6.4",
    "ethers": "^5.0.8",
    "ethjs": "^0.4.0",
    "ethjs-contract": "^0.2.3",
    "ethjs-ens": "^2.0.0",
    "ethjs-query": "^0.3.4",
    "extension-port-stream": "^2.0.0",
    "fast-json-patch": "^2.2.1",
    "fast-safe-stringify": "^2.0.7",
    "fuse.js": "^3.2.0",
    "globalthis": "^1.0.1",
    "human-standard-collectible-abi": "^1.0.2",
    "human-standard-token-abi": "^2.0.0",
    "immer": "^9.0.6",
    "json-rpc-engine": "^6.1.0",
    "json-rpc-middleware-stream": "^2.1.1",
    "jsonschema": "^1.2.4",
    "labeled-stream-splicer": "^2.0.2",
    "localforage": "^1.9.0",
    "lodash": "^4.17.21",
    "loglevel": "^1.4.1",
    "luxon": "^1.26.0",
    "nanoid": "^2.1.6",
    "nonce-tracker": "^1.0.0",
    "obj-multiplex": "^1.0.0",
    "pify": "^5.0.0",
    "promise-to-callback": "^1.0.0",
    "prop-types": "^15.6.1",
    "pubnub": "4.27.3",
    "pump": "^3.0.0",
    "punycode": "^2.1.1",
    "qrcode-generator": "1.4.1",
    "qrcode.react": "^1.0.1",
    "react": "^16.12.0",
    "react-dnd": "^3.0.2",
    "react-dnd-html5-backend": "^7.4.4",
    "react-dom": "^16.12.0",
    "react-idle-timer": "^4.2.5",
    "react-inspector": "^2.3.0",
    "react-popper": "^2.2.3",
    "react-redux": "^7.2.0",
    "react-responsive-carousel": "^3.2.21",
    "react-router-dom": "^5.1.2",
    "react-simple-file-input": "^2.0.0",
    "react-tippy": "^1.2.2",
    "react-toggle-button": "^2.2.0",
    "react-transition-group": "^1.2.1",
    "readable-stream": "^2.3.3",
    "redux": "^4.0.5",
    "redux-thunk": "^2.3.0",
    "reselect": "^3.0.1",
    "safe-event-emitter": "^1.0.1",
    "ses": "^0.12.4",
    "single-call-balance-checker-abi": "^1.0.0",
    "swappable-obj-proxy": "^1.1.0",
    "textarea-caret": "^3.0.1",
    "unicode-confusables": "^0.1.1",
    "uuid": "^8.3.2",
    "valid-url": "^1.0.9",
    "web3": "^0.20.7",
    "web3-stream-provider": "^4.0.0",
    "zxcvbn": "^4.4.2"
  },
  "devDependencies": {
    "@babel/code-frame": "^7.12.13",
    "@babel/core": "^7.12.1",
    "@babel/eslint-parser": "^7.13.14",
    "@babel/eslint-plugin": "^7.12.1",
    "@babel/plugin-proposal-class-properties": "^7.5.5",
    "@babel/plugin-proposal-nullish-coalescing-operator": "^7.10.4",
    "@babel/plugin-proposal-object-rest-spread": "^7.5.5",
    "@babel/plugin-proposal-optional-chaining": "^7.8.3",
    "@babel/plugin-transform-runtime": "^7.5.5",
    "@babel/preset-env": "^7.5.5",
    "@babel/preset-react": "^7.0.0",
    "@babel/register": "^7.5.5",
    "@lavamoat/allow-scripts": "^2.0.0",
    "@lavamoat/lavapack": "^2.0.4",
    "@metamask/auto-changelog": "^2.1.0",
    "@metamask/eslint-config": "^9.0.0",
    "@metamask/eslint-config-jest": "^9.0.0",
    "@metamask/eslint-config-mocha": "^9.0.0",
    "@metamask/eslint-config-nodejs": "^9.0.0",
    "@metamask/eslint-config-typescript": "^9.0.1",
    "@metamask/forwarder": "^1.1.0",
    "@metamask/test-dapp": "^5.0.0",
    "@sentry/cli": "^1.58.0",
    "@storybook/addon-a11y": "^6.3.12",
    "@storybook/addon-actions": "^6.3.12",
    "@storybook/addon-essentials": "^6.3.12",
    "@storybook/addon-knobs": "^6.3.1",
    "@storybook/addons": "^6.3.12",
    "@storybook/api": "^6.3.12",
    "@storybook/client-api": "^6.3.12",
    "@storybook/components": "^6.3.12",
    "@storybook/core": "^6.3.12",
    "@storybook/core-events": "^6.3.0",
    "@storybook/react": "^6.3.12",
    "@storybook/storybook-deployer": "^2.8.10",
    "@storybook/theming": "^6.3.0",
    "@testing-library/jest-dom": "^5.11.10",
    "@testing-library/react": "^10.4.8",
    "@testing-library/react-hooks": "^3.2.1",
    "@testing-library/user-event": "^14.0.0-beta.12",
<<<<<<< HEAD
=======
    "@tsconfig/node14": "^1.0.1",
>>>>>>> 5bdde79d
    "@types/react": "^16.9.53",
    "@typescript-eslint/eslint-plugin": "^4.20.0",
    "@typescript-eslint/parser": "^4.20.0",
    "addons-linter": "1.14.0",
    "babelify": "^10.0.0",
    "bify-module-groups": "^1.0.0",
    "brfs": "^2.0.2",
    "browser-util-inspect": "^0.2.0",
    "browserify": "^16.5.1",
    "chalk": "^3.0.0",
    "chromedriver": "^99.0.0",
    "concurrently": "^5.2.0",
    "copy-webpack-plugin": "^6.0.3",
    "cross-spawn": "^7.0.3",
    "css-loader": "^2.1.1",
    "css-to-xpath": "^0.1.0",
    "del": "^3.0.0",
    "depcheck": "^1.4.2",
    "dependency-tree": "^8.1.1",
    "duplexify": "^4.1.1",
    "enzyme": "^3.10.0",
    "enzyme-adapter-react-16": "^1.15.1",
    "eslint": "^7.23.0",
    "eslint-config-prettier": "^8.1.0",
    "eslint-import-resolver-node": "^0.3.4",
    "eslint-import-resolver-typescript": "^2.5.0",
    "eslint-plugin-import": "^2.22.1",
    "eslint-plugin-jest": "^24.3.4",
    "eslint-plugin-jsdoc": "^37.0.3",
    "eslint-plugin-mocha": "^8.1.0",
    "eslint-plugin-node": "^11.1.0",
    "eslint-plugin-prettier": "^3.3.1",
    "eslint-plugin-react": "^7.23.1",
    "eslint-plugin-react-hooks": "^4.2.0",
    "fancy-log": "^1.3.3",
    "fast-glob": "^3.2.2",
    "fs-extra": "^8.1.0",
    "ganache": "^v7.0.0-rc.0",
    "geckodriver": "^1.21.0",
    "globby": "^11.0.4",
    "gulp": "^4.0.2",
    "gulp-autoprefixer": "^5.0.0",
    "gulp-dart-sass": "^1.0.2",
    "gulp-livereload": "4.0.0",
    "gulp-rename": "^2.0.0",
    "gulp-rtlcss": "^1.4.0",
    "gulp-sourcemaps": "^3.0.0",
    "gulp-stylelint": "^13.0.0",
    "gulp-watch": "^5.0.1",
    "gulp-zip": "^4.0.0",
    "history": "^5.0.0",
    "improved-yarn-audit": "^3.0.0",
    "jest": "^26.6.3",
    "jest-canvas-mock": "^2.3.1",
    "jsdom": "^11.2.0",
    "koa": "^2.7.0",
    "lavamoat": "^5.3.5",
    "lavamoat-browserify": "^14.1.0",
    "lavamoat-viz": "^6.0.9",
    "lockfile-lint": "^4.0.0",
    "loose-envify": "^1.4.0",
    "minimist": "^1.2.5",
    "mocha": "^7.2.0",
    "mockttp": "^2.6.0",
    "nock": "^9.0.14",
    "node-fetch": "^2.6.1",
    "nyc": "^15.0.0",
    "patch-package": "^6.4.7",
    "polyfill-crypto.getrandomvalues": "^1.0.0",
    "prettier": "^2.2.1",
    "prettier-plugin-sort-json": "^0.0.1",
    "proxyquire": "^2.1.3",
    "pumpify": "^2.0.1",
    "randomcolor": "^0.5.4",
    "rc": "^1.2.8",
    "react-devtools": "^4.11.0",
    "read-installed": "^4.0.3",
    "redux-mock-store": "^1.5.4",
    "remote-redux-devtools": "^0.5.16",
    "resolve-url-loader": "^3.1.2",
    "sass": "^1.32.4",
    "sass-loader": "^10.1.1",
    "selenium-webdriver": "^4.1.0",
    "semver": "^7.3.5",
    "serve-handler": "^6.1.2",
    "sinon": "^9.0.0",
    "source-map": "^0.7.2",
    "source-map-explorer": "^2.4.2",
    "squirrelly": "^8.0.8",
    "storybook-dark-mode": "^1.0.9",
    "string.prototype.matchall": "^4.0.2",
    "style-loader": "^0.21.0",
    "stylelint": "^13.6.1",
    "terser": "^5.7.0",
    "through2": "^4.0.2",
    "ttest": "^2.1.1",
    "typescript": "~4.4.0",
    "vinyl": "^2.2.1",
    "vinyl-buffer": "^1.0.1",
    "vinyl-source-stream": "^2.0.0",
    "vinyl-sourcemaps-apply": "^0.2.1",
    "watchify": "^4.0.0",
    "webextension-polyfill": "^0.8.0",
    "webpack": "^4.41.6",
    "yargs": "^17.0.1",
    "yarn-deduplicate": "^3.1.0"
  },
  "engines": {
    "node": "^14.15.1",
    "yarn": "^1.16.0"
  },
  "lavamoat": {
    "allowScripts": {
      "3box>3box-orbitdb-plugins>ipfs-log>orbit-db-identity-provider>orbit-db-keystore>leveldown": false,
      "3box>3box-orbitdb-plugins>ipfs-log>orbit-db-identity-provider>orbit-db-keystore>libp2p-crypto-secp256k1>secp256k1": false,
      "3box>3box-orbitdb-plugins>ipfs-log>orbit-db-identity-provider>orbit-db-keystore>libp2p-crypto>libp2p-crypto-secp256k1>secp256k1": false,
      "3box>3box-orbitdb-plugins>ipfs-log>orbit-db-identity-provider>orbit-db-keystore>libp2p-crypto>ursa-optional": false,
      "3box>ipfs-postmsg-proxy>peer-id>libp2p-crypto>libp2p-crypto-secp256k1>secp256k1": false,
      "3box>ipfs>ipfs-mfs>ipfs-unixfs-exporter>ipfs-unixfs-importer>rabin-wasm>assemblyscript": false,
      "3box>ipfs>ipfs-repo>datastore-level>leveldown": false,
      "3box>ipfs>ipld-bitcoin>bitcoinjs-lib>bip32>tiny-secp256k1": false,
      "3box>ipfs>ipld-ethereum>ethereumjs-account>ethereumjs-util>keccak": false,
      "3box>ipfs>ipld-ethereum>ethereumjs-account>ethereumjs-util>secp256k1": false,
      "3box>ipfs>ipld-ethereum>ethereumjs-block>ethereumjs-tx>ethereumjs-util>ethereum-cryptography>keccak": false,
      "3box>ipfs>ipld-ethereum>ethereumjs-block>ethereumjs-tx>ethereumjs-util>ethereum-cryptography>secp256k1": false,
      "3box>ipfs>ipld-ethereum>ethereumjs-block>ethereumjs-util>keccak": false,
      "3box>ipfs>ipld-ethereum>ethereumjs-block>ethereumjs-util>secp256k1": false,
      "3box>ipfs>ipld-ethereum>ethereumjs-block>merkle-patricia-tree>ethereumjs-util>keccak": false,
      "3box>ipfs>ipld-ethereum>ethereumjs-block>merkle-patricia-tree>ethereumjs-util>secp256k1": false,
      "3box>ipfs>ipld-ethereum>ethereumjs-tx>ethereumjs-util>keccak": false,
      "3box>ipfs>ipld-ethereum>ethereumjs-tx>ethereumjs-util>secp256k1": false,
      "3box>ipfs>ipld-ethereum>merkle-patricia-tree>ethereumjs-util>keccak": false,
      "3box>ipfs>ipld-ethereum>merkle-patricia-tree>ethereumjs-util>secp256k1": false,
      "3box>orbit-db>orbit-db-cache>leveldown": false,
      "@lavamoat/allow-scripts>@lavamoat/preinstall-always-fail": false,
      "@metamask/controllers>babel-runtime>core-js": false,
      "@metamask/controllers>eth-json-rpc-infura>eth-json-rpc-middleware>eth-sig-util>ethereumjs-util>keccak": false,
      "@metamask/controllers>eth-json-rpc-infura>eth-json-rpc-middleware>eth-sig-util>ethereumjs-util>secp256k1": false,
      "@metamask/controllers>eth-keyring-controller>eth-hd-keyring>eth-sig-util>ethereumjs-util>keccak": false,
      "@metamask/controllers>eth-keyring-controller>eth-hd-keyring>eth-sig-util>ethereumjs-util>secp256k1": false,
      "@metamask/controllers>web3-provider-engine>eth-json-rpc-filters>eth-json-rpc-middleware>eth-sig-util>ethereumjs-util>keccak": false,
      "@metamask/controllers>web3-provider-engine>eth-json-rpc-filters>eth-json-rpc-middleware>eth-sig-util>ethereumjs-util>secp256k1": false,
      "@metamask/controllers>web3-provider-engine>eth-json-rpc-middleware>eth-sig-util>ethereumjs-util>keccak": false,
      "@metamask/controllers>web3-provider-engine>eth-json-rpc-middleware>eth-sig-util>ethereumjs-util>secp256k1": false,
      "@metamask/eth-ledger-bridge-keyring>eth-sig-util>ethereumjs-util>keccak": false,
      "@metamask/eth-ledger-bridge-keyring>eth-sig-util>ethereumjs-util>secp256k1": false,
      "@sentry/cli": true,
      "@storybook/addon-a11y>@storybook/addons>@storybook/api>@storybook/channels>core-js": false,
      "@storybook/addon-essentials>@storybook/addon-docs>@storybook/builder-webpack4>@storybook/ui>core-js-pure": false,
      "chromedriver": true,
      "eth-json-rpc-middleware>eth-sig-util>ethereumjs-util>keccak": false,
      "eth-json-rpc-middleware>eth-sig-util>ethereumjs-util>secp256k1": false,
      "eth-lattice-keyring>gridplus-sdk": false,
      "eth-trezor-keyring>hdkey>secp256k1": false,
      "eth-trezor-keyring>trezor-connect>@trezor/utxo-lib>blake-hash": false,
      "eth-trezor-keyring>trezor-connect>trezor-link>protobufjs": false,
      "ganache>@trufflesuite/bigint-buffer": false,
      "ganache>keccak": false,
      "ganache>leveldown": false,
      "geckodriver": true,
      "react-devtools>electron": true,
      "eth-trezor-keyring>trezor-connect>@trezor/transport>protobufjs": false,
      "@metamask/iframe-execution-environment-service>@metamask/execution-environments": false,
      "@metamask/snap-controllers>@metamask/execution-environments": false,
      "@metamask/iframe-execution-environment-service>@metamask/snap-controllers>@metamask/execution-environments": false,
      "@metamask/rpc-methods>@metamask/snap-controllers>@metamask/execution-environments": false
    }
  }
}<|MERGE_RESOLUTION|>--- conflicted
+++ resolved
@@ -270,10 +270,7 @@
     "@testing-library/react": "^10.4.8",
     "@testing-library/react-hooks": "^3.2.1",
     "@testing-library/user-event": "^14.0.0-beta.12",
-<<<<<<< HEAD
-=======
     "@tsconfig/node14": "^1.0.1",
->>>>>>> 5bdde79d
     "@types/react": "^16.9.53",
     "@typescript-eslint/eslint-plugin": "^4.20.0",
     "@typescript-eslint/parser": "^4.20.0",
