--- conflicted
+++ resolved
@@ -1273,24 +1273,11 @@
   "importAccountError": {
     "message": "Hesap içe aktarılırken hata oluştu."
   },
-<<<<<<< HEAD
-  "importAccountLinkText": {
-    "message": "Gizli Kurtarma İfadesi kullanarak içe aktar"
-  },
-=======
->>>>>>> 3327c5c7
   "importAccountMsg": {
     "message": "İçe aktarılan hesaplar ilk olarak oluşturduğunuz MetaMask hesabı Gizli Kurtarma ifadenizle ilişkilendirilmez. İçe aktarılan hesaplar hakkında daha fazla bilgi edinin"
   },
   "importAccountSeedPhrase": {
     "message": "Gizli Kurtarma İfadesi ile bir cüzdanı içe aktarın"
-<<<<<<< HEAD
-  },
-  "importAccountText": {
-    "message": "veya $1",
-    "description": "$1 represents the text from `importAccountLinkText` as a link"
-=======
->>>>>>> 3327c5c7
   },
   "importExistingWalletDescription": {
     "message": "Cüzdanınızı oluşturduğunuzda size verilen Gizli Kurtarma İfadenizi (başka bir deyişle Tohum İfadesi) girin. $1",
@@ -1751,12 +1738,6 @@
     "message": "Hesap $1",
     "description": "Default name of next account to be created on create account screen"
   },
-<<<<<<< HEAD
-  "newCollectibleAddFailed": {
-    "message": "Tahsil edilebilir tutar eklenmedi ve sebebi: $1"
-  },
-=======
->>>>>>> 3327c5c7
   "newCollectibleAddedMessage": {
     "message": "Tahsil edilebilir tutar başarılı bir şekilde eklendi!"
   },
@@ -2304,12 +2285,6 @@
   },
   "secretPhrase": {
     "message": "Sadece bu cüzdandaki ilk hesap otomatik olarak yüklenecektir. Bu işlem tamamlandıktan sonra ilave hesaplar eklemek için açılır menüye tıklayın ardından Hesap Oluştur seçeneğini seçin."
-<<<<<<< HEAD
-  },
-  "secretPhraseWarning": {
-    "message": "Başka bir Gizli Kurtarma İfadesini kullanarak geri yükleme işlemi yaparsanız mevcut cüzdan, hesap ve varlıklarınız bu uygulamadan kalıcı olarak silinir. Bu işlem geri alınamaz."
-=======
->>>>>>> 3327c5c7
   },
   "secretRecoveryPhrase": {
     "message": "Gizli Kurtarma İfadesi"
