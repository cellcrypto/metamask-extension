--- conflicted
+++ resolved
@@ -2,11 +2,8 @@
 
 ## Current Master
 
-<<<<<<< HEAD
 - Remove BlacklistController from disk state
-=======
 - Add warning for importing some kinds of files.
->>>>>>> 1a32690a
 
 ## 3.13.8 2018-1-29
 
