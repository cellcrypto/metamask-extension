--- conflicted
+++ resolved
@@ -78,12 +78,7 @@
     "notifications"
   ],
   "short_name": "__MSG_appName__",
-<<<<<<< HEAD
-  "version": "9.0.5",
+  "version": "9.1.1",
   "web_accessible_resources": ["inpage.js", "phishing.html"],
   "content_security_policy": "script-src 'unsafe-eval' 'self'; object-src 'self'"
-=======
-  "version": "9.1.1",
-  "web_accessible_resources": ["inpage.js", "phishing.html"]
->>>>>>> 59f516ad
 }