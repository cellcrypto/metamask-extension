--- conflicted
+++ resolved
@@ -195,19 +195,11 @@
       '0x64a845a5b02460acf8a3d84503b0d68d028b4bb4': {
         address: '0x64a845a5b02460acf8a3d84503b0d68d028b4bb4',
         balance: '0x176e5b6f173ebe66',
-<<<<<<< HEAD
       },
       '0xb19ac54efa18cc3a14a5b821bfec73d284bf0c5e': {
         address: '0xb19ac54efa18cc3a14a5b821bfec73d284bf0c5e',
         balance: '0x2d3142f5000',
       },
-=======
-      },
-      '0xb19ac54efa18cc3a14a5b821bfec73d284bf0c5e': {
-        address: '0xb19ac54efa18cc3a14a5b821bfec73d284bf0c5e',
-        balance: '0x2d3142f5000',
-      },
->>>>>>> aba2c719
       '0x9d0ba4ddac06032527b140912ec808ab9451b788': {
         address: '0x9d0ba4ddac06032527b140912ec808ab9451b788',
         balance: '0x15f6f0b9d4f8d000',
@@ -288,21 +280,12 @@
                   },
                   name: 'network',
                   nonce: 347,
-<<<<<<< HEAD
                 },
                 params: {
                   highestLocallyConfirmed: 327,
                   highestSuggested: 347,
                   nextNetworkNonce: 347,
                 },
-=======
-                },
-                params: {
-                  highestLocallyConfirmed: 327,
-                  highestSuggested: 347,
-                  nextNetworkNonce: 347,
-                },
->>>>>>> aba2c719
               },
             },
           ],
@@ -314,7 +297,6 @@
               timestamp: 1629582711236,
               value:
                 '0x90a4dfb0646eef9815454d0ab543b5844acb8772101084565155c93ecce8ed69',
-<<<<<<< HEAD
             },
             {
               op: 'add',
@@ -326,19 +308,10 @@
               op: 'add',
               path: '/v',
               value: '0x93',
-=======
-            },
-            {
-              op: 'add',
-              path: '/s',
-              value:
-                '0x7fd317c727025490f282c7990b8518a7dab7521b1ada1cb639f887966bc078df',
->>>>>>> aba2c719
             },
           ],
           [
             {
-<<<<<<< HEAD
               note: 'txStateManager: setting status to signed',
               op: 'replace',
               path: '/status',
@@ -400,81 +373,10 @@
               path: '/status',
               timestamp: 1629582721178,
               value: 'confirmed',
-=======
-              op: 'add',
-              path: '/v',
-              value: '0x93',
             },
           ],
           [
             {
-              note: 'txStateManager: setting status to signed',
-              op: 'replace',
-              path: '/status',
-              timestamp: 1629582711236,
-              value: 'signed',
-            },
-          ],
-          [
-            {
-              note: 'transactions#publishTransaction',
-              op: 'add',
-              path: '/rawTx',
-              timestamp: 1629582711237,
-              value:
-                '0xf8ad82015b85012a05f2008302eb27942e8c05582176fa93b4590382e8290c73deb8217680b844a9059cbb0000000000000000000000004ef2d5a1d056e7c9e8bcdbf2bd9ac0df749a1c2900000000000000000000000000000000000000000000000029a2241af62c00008193a090a4dfb0646eef9815454d0ab543b5844acb8772101084565155c93ecce8ed69a07fd317c727025490f282c7990b8518a7dab7521b1ada1cb639f887966bc078df',
-            },
-          ],
-          [
-            {
-              note: 'transactions#setTxHash',
-              op: 'add',
-              path: '/hash',
-              timestamp: 1629582711336,
-              value:
-                '0xf45e7a751adfc0fbadccc972816baf33eb34543e52ace51f0f8d0d7f357afdc6',
-            },
-          ],
-          [
-            {
-              note: 'txStateManager - add submitted time stamp',
-              op: 'add',
-              path: '/submittedTime',
-              timestamp: 1629582711337,
-              value: 1629582711337,
-            },
-          ],
-          [
-            {
-              note: 'txStateManager: setting status to submitted',
-              op: 'replace',
-              path: '/status',
-              timestamp: 1629582711338,
-              value: 'submitted',
-            },
-          ],
-          [
-            {
-              note: 'transactions/pending-tx-tracker#event: tx:block-update',
-              op: 'add',
-              path: '/firstRetryBlockNumber',
-              timestamp: 1629582711878,
-              value: '0x9c2686',
->>>>>>> aba2c719
-            },
-          ],
-          [
-            {
-<<<<<<< HEAD
-=======
-              note: 'txStateManager: setting status to confirmed',
-              op: 'replace',
-              path: '/status',
-              timestamp: 1629582721178,
-              value: 'confirmed',
-            },
-            {
->>>>>>> aba2c719
               op: 'add',
               path: '/txReceipt',
               value: {
@@ -1264,7 +1166,6 @@
       type: 'NATIVE',
       balance: '0x0',
       details: null,
-<<<<<<< HEAD
     },
     amount: {
       mode: 'null',
@@ -1274,8 +1175,6 @@
     },
     gas: {
       gasTotal: '0x01319718a5000', // 21000000000000
-=======
->>>>>>> aba2c719
     },
   },
   confirmTransaction: {
