--- conflicted
+++ resolved
@@ -42,11 +42,7 @@
     "message": "Πορτοφόλι HW βασισμένο σε QR"
   },
   "QRHardwareWalletSteps2Description": {
-<<<<<<< HEAD
-    "message": "AirGap Vault & Ngrave (Σύντομα)"
-=======
     "message": "AirGap Vault & Ngrave (Έρχεται Σύντομα)"
->>>>>>> 009c6e14
   },
   "about": {
     "message": "Σχετικά με"
@@ -102,15 +98,6 @@
   "addANickname": {
     "message": "Προσθήκη ενός ψευδωνύμου"
   },
-  "add": {
-    "message": "Προσθήκη"
-  },
-  "addANetwork": {
-    "message": "Προσθήκη ενός Δικτύου"
-  },
-  "addANickname": {
-    "message": "Προσθήκη ενός ψευδωνύμου"
-  },
   "addAcquiredTokens": {
     "message": "Προσθέστε τα token που αποκτήσατε χρησιμοποιώντας το MetaMask"
   },
@@ -124,11 +111,7 @@
     "message": "Προσθήκη Προσαρμοσμένου Token"
   },
   "addCustomTokenByContractAddress": {
-<<<<<<< HEAD
-    "message": "Αδυναμία εύρεσης token? Μπορείτε να προσθέσετε χειροκίνητα οποιοδήποτε διακριτικό επικολλώντας τη διεύθυνσή του. Οι διευθύνσεις συμβολαίων Token μπορούν να βρεθούν στο $1.",
-=======
     "message": "Αδυναμία εύρεσης token; Μπορείτε να προσθέσετε χειροκίνητα οποιοδήποτε διακριτικό επικολλώντας τη διεύθυνσή του. Οι διευθύνσεις συμβολαίων Token μπορούν να βρεθούν στο $1.",
->>>>>>> 009c6e14
     "description": "$1 is a blockchain explorer for a specific network, e.g. Etherscan for Ethereum"
   },
   "addEthereumChainConfirmationDescription": {
@@ -199,10 +182,6 @@
   "advancedPriorityFeeToolTip": {
     "message": "Το τέλος προτεραιότητας (γνωστό και ως “miner tip”) πηγαίνει άμεσα στους miner και τους ενθαρρύνει να δώσουν προτεραιότητα στη συναλλαγή σας."
   },
-<<<<<<< HEAD
-  "advancedSettingsDescription": {
-    "message": "Αποκτήστε πρόσβαση στις λειτουργίες του προγραμματιστή, κατεβάστε Αρχεία Καταγραφών Καταστάσεων, Επαναφέρετε τον Λογαριασμό, εγκαταστήστε δοκιμαστικά δίκτυα και προσαρμοσμένα RPC"
-=======
   "affirmAgree": {
     "message": "Συμφωνώ"
   },
@@ -240,48 +219,6 @@
   "allowWithdrawAndSpend": {
     "message": "Επιτρέψτε στο $1 να κάνει ανάληψη και να ξοδέψει μέχρι το ακόλουθο ποσό:",
     "description": "The url of the site that requested permission to 'withdraw and spend'"
->>>>>>> 009c6e14
-  },
-  "affirmAgree": {
-    "message": "Συμφωνώ"
-  },
-  "aggregatorFeeCost": {
-    "message": "Αμοιβή ανταλλακτηρίου"
-  },
-  "alertDisableTooltip": {
-    "message": "Αυτό μπορεί να αλλάξει στο \"Ρυθμίσεις> Ειδοποιήσεις\""
-  },
-  "alertSettingsUnconnectedAccount": {
-    "message": "Περιήγηση σε μια ιστοσελίδα με έναν μη συνδεδεμένο λογαριασμό επιλεγμένο"
-  },
-  "alertSettingsUnconnectedAccountDescription": {
-    "message": "Αυτή η ειδοποίηση εμφανίζεται στο αναδυόμενο παράθυρο κατά την περιήγηση σε μια συνδεδεμένη web3 ιστοσελίδα, αλλά ο τρέχων επιλεγμένος λογαριασμός δεν είναι συνδεδεμένος."
-  },
-  "alertSettingsWeb3ShimUsage": {
-    "message": "Όταν μια ιστοσελίδα προσπαθεί να χρησιμοποιήσει το window.web3 API που έχει αφαιρεθεί"
-  },
-  "alertSettingsWeb3ShimUsageDescription": {
-    "message": "Αυτή η ειδοποίηση εμφανίζεται στο αναδυόμενο παράθυρο όταν περιηγείστε σε μια ιστοσελίδα που προσπαθεί να χρησιμοποιήσει το window.web3 API που έχει αφαιρεθεί, και μπορεί, ως αποτέλεσμα, να μην λειτουργεί."
-  },
-  "alerts": {
-    "message": "Ειδοποιήσεις"
-  },
-  "alertsSettingsDescription": {
-    "message": "Ενεργοποίηση ή απενεργοποίηση κάθε ειδοποίησης"
-  },
-  "allowExternalExtensionTo": {
-    "message": "Επιτρέψτε σε αυτή την εξωτερική επέκταση να:"
-  },
-  "allowSpendToken": {
-    "message": "Δίνετε άδεια για να αποκτήσετε πρόσβαση στο $1;",
-    "description": "$1 is the symbol of the token that are requesting to spend"
-  },
-  "allowThisSiteTo": {
-    "message": "Επιτρέψτε σε αυτόν τον ιστότοπο να:"
-  },
-  "allowWithdrawAndSpend": {
-    "message": "Επιτρέψτε στο $1 να κάνει ανάληψη και να ξοδέψει μέχρι το ακόλουθο ποσό:",
-    "description": "The url of the site that requested permission to 'withdraw and spend'"
   },
   "amount": {
     "message": "Ποσό"
@@ -385,11 +322,7 @@
     "message": "Βασικά"
   },
   "betaMetamaskDescription": {
-<<<<<<< HEAD
-    "message": "Αξιόπιστο για εκατομμύρια, MetaMask είναι ένα ασφαλές πορτοφόλι που καθιστά τον κόσμο του web3 προσβάσιμο σε όλους."
-=======
     "message": "Αξιόπιστο για εκατομμύρια, το MetaMask είναι ένα ασφαλές πορτοφόλι που καθιστά τον κόσμο του web3 προσβάσιμο σε όλους."
->>>>>>> 009c6e14
   },
   "betaMetamaskDescriptionExplanation": {
     "message": "Χρησιμοποιήστε αυτήν την έκδοση για να δοκιμάσετε τις επερχόμενες λειτουργίες πριν από την κυκλοφορία τους. Η χρήση και η ανατροφοδότηση σας μας βοηθούν να χτίσουμε την καλύτερη δυνατή έκδοση του MetaMask. Η χρήση του MetaMask Δοκιμαστική Έκδοση υπόκειται στα στάνταρ μας $1, καθώς και $2. Ως Δοκιμαστική Έκδοση, μπορεί να υπάρχει αυξημένος κίνδυνος σφαλμάτων. Συνεχίζοντας, αποδέχεστε και αναγνωρίζετε αυτούς τους κινδύνους, καθώς και τους κινδύνους που εντοπίζονται στους Όρους μας και τους Όρους Δοκιμαστικής Έκδοσης.",
@@ -606,12 +539,6 @@
   "contacts": {
     "message": "Επαφές"
   },
-<<<<<<< HEAD
-  "contactsSettingsDescription": {
-    "message": "Προσθέστε, επεξεργαστείτε, αφαιρέστε και διαχειριστείτε τις επαφές σας"
-  },
-=======
->>>>>>> 009c6e14
   "continue": {
     "message": "Συνέχεια"
   },
@@ -784,17 +711,10 @@
   },
   "disconnectAllAccounts": {
     "message": "Αποσύνδεση όλων των λογαριασμών"
-<<<<<<< HEAD
-  },
-  "disconnectAllAccountsConfirmationDescription": {
-    "message": "Είστε βέβαιοι ότι θέλετε να αποσυνδεθείτε? Μπορεί να χάσετε τη λειτουργικότητα της ιστοσελίδας."
-  },
-=======
   },
   "disconnectAllAccountsConfirmationDescription": {
     "message": "Είστε βέβαιοι ότι θέλετε να αποσυνδεθείτε; Μπορεί να χάσετε τη λειτουργικότητα της ιστοσελίδας."
   },
->>>>>>> 009c6e14
   "disconnectPrompt": {
     "message": "Αποσύνδεση $1"
   },
@@ -948,11 +868,7 @@
     "message": "Η μέγιστη χρέωση ή το μέγιστο τέλος προτεραιότητας μπορεί να είναι χαμηλά για τις τρέχουσες συνθήκες της αγοράς. Δεν γνωρίζουμε πότε (ή εάν) η συναλλαγή σας θα επεξεργαστεί. "
   },
   "editGasTooLowWarningTooltip": {
-<<<<<<< HEAD
-    "message": "Αυτό μειώνει τη μέγιστη χρέωση αλλά αν η κίνηση δικτύου αυξήσει την συναλλαγή σας μπορεί να καθυστερήσει ή να αποτύχει."
-=======
     "message": "Αυτό μειώνει τη μέγιστη χρέωση αλλά αν η κίνηση δικτύου αυξήσει τη συναλλαγή σας μπορεί να καθυστερήσει ή να αποτύχει."
->>>>>>> 009c6e14
   },
   "editNonceField": {
     "message": "Επεξεργασία Nonce"
@@ -973,11 +889,7 @@
     "message": "Ενεργοποίηση OpenSea API"
   },
   "enableOpenSeaAPIDescription": {
-<<<<<<< HEAD
-    "message": "Χρήσιμοποιείστε το API OpenSea για λήψη δεδομένων NFT. Η αυτόματη ανίχνευση NFT βασίζεται στο API του OpenSea, και δεν θα είναι διαθέσιμη όταν αυτό είναι απενεργοποιημένο."
-=======
     "message": "Χρησιμοποιήστε το API OpenSea για λήψη δεδομένων NFT. Η αυτόματη ανίχνευση NFT βασίζεται στο API του OpenSea, και δεν θα είναι διαθέσιμη όταν αυτό είναι απενεργοποιημένο."
->>>>>>> 009c6e14
   },
   "enableToken": {
     "message": "ενεργοποίηση $1",
@@ -1015,10 +927,6 @@
     "message": "Αν έχετε ποτέ ερωτήσεις ή δείτε κάτι ύποπτο, επικοινωνήστε με την υποστήριξή μας $1.",
     "description": "$1 is a clickable link with text defined by the 'here' key. The link will open to a form where users can file support tickets."
   },
-  "endOfFlowMessage7": {
-    "message": "Αν έχετε ποτέ ερωτήσεις ή δείτε κάτι ύποπτο, επικοινωνήστε με την υποστήριξή μας $1.",
-    "description": "$1 is a clickable link with text defined by the 'here' key. The link will open to a form where users can file support tickets."
-  },
   "endOfFlowMessage8": {
     "message": "Το MetaMask δεν μπορεί να ανακτήσει τη Μυστική Φράση Ανάκτησής σας. Μάθετε περισσότερα."
   },
@@ -1094,13 +1002,6 @@
   "ethGasPriceFetchWarning": {
     "message": "Το εφεδρικό τέλος συναλλαγής που παρέχεται ως η κύρια υπηρεσία εκτίμησης τελών συναλλαγής, δεν είναι διαθέσιμο αυτή τη στιγμή."
   },
-<<<<<<< HEAD
-  "eth_accounts": {
-    "message": "Βλέπε διεύθυνση, υπόλοιπο λογαριασμού, δραστηριότητα και έναρξη συναλλαγών",
-    "description": "The description for the `eth_accounts` permission"
-  },
-=======
->>>>>>> 009c6e14
   "ethereumPublicAddress": {
     "message": "Δημόσια Διεύθυνση Ethereum"
   },
@@ -1119,12 +1020,6 @@
   "experimental": {
     "message": "Πειραματικό"
   },
-<<<<<<< HEAD
-  "experimentalSettingsDescription": {
-    "message": "Εντοπισμός token & περισσότερα"
-  },
-=======
->>>>>>> 009c6e14
   "exportPrivateKey": {
     "message": "Εξαγωγή Ιδιωτικού Κλειδιού"
   },
@@ -1145,11 +1040,7 @@
     "message": "Κάτι πήγε λάθος και δεν μπορέσαμε να ολοκληρώσουμε την ενέργεια"
   },
   "fakeTokenWarning": {
-<<<<<<< HEAD
-    "message": "Οποιοσδήποτε μπορεί να δημιουργήσει ένα token, συμπεριλαμβανομένης της δημιουργίας ψεύτικων εκδόσεων των υφιστάμενων tokens. Μάθετε περισσότερά γι'αυτό $1"
-=======
     "message": "Οποιοσδήποτε μπορεί να δημιουργήσει ένα token, συμπεριλαμβανομένης της δημιουργίας ψεύτικων εκδόσεων των υφιστάμενων tokens. Μάθετε περισσότερα γι'αυτό $1"
->>>>>>> 009c6e14
   },
   "fast": {
     "message": "Γρήγορα"
@@ -1199,13 +1090,6 @@
   "functionApprove": {
     "message": "Λειτουργία: Έγκριση"
   },
-  "fromAddress": {
-    "message": "Από: $1",
-    "description": "$1 is the address to include in the From label. It is typically shortened first using shortenAddress"
-  },
-  "functionApprove": {
-    "message": "Λειτουργία: Έγκριση"
-  },
   "functionType": {
     "message": "Τύπος Λειτουργίας"
   },
@@ -1284,11 +1168,7 @@
     "description": "$1 represents a number of seconds"
   },
   "gasTimingSecondsShort": {
-<<<<<<< HEAD
-    "message": "$1 δευτ.",
-=======
     "message": "$1 δευτ",
->>>>>>> 009c6e14
     "description": "$1 represents a number of seconds"
   },
   "gasTimingVeryPositive": {
@@ -1431,35 +1311,6 @@
   "importTokensCamelCase": {
     "message": "Εισαγωγή Token"
   },
-  "importAccountText": {
-    "message": "ή $1",
-    "description": "$1 represents the text from `importAccountLinkText` as a link"
-  },
-  "importExistingWalletDescription": {
-    "message": "Εισάγετε τη Μυστική Φράση Ανάκτησης (δλδ Seed Phrase) που σας δόθηκε όταν δημιουργήσατε το πορτοφόλι σας. $1",
-    "description": "$1 is the words 'Learn More' from key 'learnMore', separated here so that it can be added as a link"
-  },
-  "importExistingWalletTitle": {
-    "message": "Εισαγωγή υπάρχοντος πορτοφολιού με Μυστική Φράση Ανάκτησης"
-  },
-  "importMyWallet": {
-    "message": "Εισαγωγή Πορτοφολιού μου"
-  },
-  "importNFTs": {
-    "message": "Εισαγωγή NFT"
-  },
-  "importTokenQuestion": {
-    "message": "Εισαγωγή token;"
-  },
-  "importTokenWarning": {
-    "message": "Ο καθένας μπορεί να δημιουργήσει ένα token με οποιοδήποτε όνομα, συμπεριλαμβανομένων ψεύτικων εκδόσεων των υφιστάμενων νομισμάτων. Προσθέστε και ανταλλάξτε με δική σας ευθύνη!"
-  },
-  "importTokens": {
-    "message": "εισαγωγή token"
-  },
-  "importTokensCamelCase": {
-    "message": "Εισαγωγή Token"
-  },
   "importWallet": {
     "message": "Εισαγωγή Πορτοφολιού"
   },
@@ -1471,11 +1322,7 @@
     "description": "status showing that an account has been fully loaded into the keyring"
   },
   "infuraBlockedNotification": {
-<<<<<<< HEAD
-    "message": "Το MetaMask δεν μπορεί να συνδεθεί με τον blockchain host. Ανασκόπηση πιθανών λόγων $1.",
-=======
     "message": "Το MetaMask δεν μπορεί να συνδεθεί με τον εξυπηρετητή blockchain. Ανασκόπηση πιθανών λόγων $1.",
->>>>>>> 009c6e14
     "description": "$1 is a clickable link with with text defined by the 'here' key"
   },
   "initialTransactionConfirmed": {
@@ -1552,15 +1399,6 @@
   "jsDeliver": {
     "message": "jsDeliver"
   },
-  "ipfsGateway": {
-    "message": "Πύλη IPFS"
-  },
-  "ipfsGatewayDescription": {
-    "message": "Εισάγετε τη διεύθυνση URL της πύλης IPFS CID που θα χρησιμοποιηθεί για την ανάλυση περιεχομένου ENS."
-  },
-  "jsDeliver": {
-    "message": "jsDeliver"
-  },
   "jsonFile": {
     "message": "Αρχείο JSON",
     "description": "format for importing an account"
@@ -1599,12 +1437,6 @@
   "learnMoreUpperCase": {
     "message": "Μάθε περισσότερα"
   },
-<<<<<<< HEAD
-  "learnMoreUpperCase": {
-    "message": "Μάθε περισσότερα"
-  },
-=======
->>>>>>> 009c6e14
   "learnScamRisk": {
     "message": "απάτες και κίνδυνοι ασφάλειας."
   },
@@ -1821,72 +1653,6 @@
   "mobileSyncWarning": {
     "message": "Η λειτουργία 'Συγχρονισμός με επέκταση' είναι προσωρινά απενεργοποιημένη. Αν θέλετε να χρησιμοποιήσετε το πορτοφόλι της επέκτασής σας στο MetaMask mobile, τότε στην εφαρμογή για το κινητό σας: επιστρέψτε στις επιλογές εγκατάστασης του πορτοφολιού και επιλέξτε την επιλογή 'Εισαγωγή με Μυστική Φράση Ανάκτησης'. Χρησιμοποιήστε τη μυστική φράση του πορτοφολιού της επέκτασής σας για να εισαγάγετε το πορτοφόλι σας στο κινητό."
   },
-  "metametricsCommitmentsAllowOptOut": {
-    "message": "Σας επιτρέπεται πάντα να εξαιρεθείτε μέσω των Ρυθμίσεων"
-  },
-  "metametricsCommitmentsAllowOptOut2": {
-    "message": "Πάντα μπορείτε να εξαιρεθείτε μέσω των Ρυθμίσεων"
-  },
-  "metametricsCommitmentsBoldNever": {
-    "message": "Ποτέ δεν",
-    "description": "This string is localized separately from some of the commitments so that we can bold it"
-  },
-  "metametricsCommitmentsIntro": {
-    "message": "Το MetaMask.."
-  },
-  "metametricsCommitmentsNeverCollect": {
-    "message": "Ποτέ δεν θα συλλέγει κλειδιά, διευθύνσεις, συναλλαγές, υπόλοιπα, συναρτήσεις κατατεμαχισμού ή οποιαδήποτε προσωπικά στοιχεία"
-  },
-  "metametricsCommitmentsNeverCollectIP": {
-    "message": "$1 συλλέγει την πλήρη διεύθυνση IP σας",
-    "description": "The $1 is the bolded word 'Never', from 'metametricsCommitmentsBoldNever'"
-  },
-  "metametricsCommitmentsNeverCollectKeysEtc": {
-    "message": "$ συλλέγει κλειδιά, διευθύνσεις, συναλλαγές, υπόλοιπα, συναρτήσεις κατατεμαχισμού ή οποιαδήποτε προσωπικά στοιχεία",
-    "description": "The $1 is the bolded word 'Never', from 'metametricsCommitmentsBoldNever'"
-  },
-  "metametricsCommitmentsNeverIP": {
-    "message": "Ποτέ δεν συλλέγεi την πλήρη IP διεύθυνσή σας"
-  },
-  "metametricsCommitmentsNeverSell": {
-    "message": "Ποτέ δεν πουλά δεδομένα για κέρδος. Ποτέ!"
-  },
-  "metametricsCommitmentsNeverSellDataForProfit": {
-    "message": "$1 πουλά δεδομένα για το κέρδος. Ποτέ!",
-    "description": "The $1 is the bolded word 'Never', from 'metametricsCommitmentsBoldNever'"
-  },
-  "metametricsCommitmentsSendAnonymizedEvents": {
-    "message": "Στείλτε ανώνυμα γεγονότα κλικ και προβολής ιστοσελίδων"
-  },
-  "metametricsHelpImproveMetaMask": {
-    "message": "Βοηθήστε μας να βελτιώσουμε το MetaMask"
-  },
-  "metametricsOptInDescription": {
-    "message": "Το MetaMask θα ήθελε να συγκεντρώσει δεδομένα χρήσης για να κατανοήσει καλύτερα πώς οι χρήστες μας αλληλεπιδρούν με την επέκταση. Τα δεδομένα αυτά θα χρησιμοποιηθούν για τη συνεχή βελτίωση της χρηστικότητας και της εμπειρίας χρήσης του προϊόντος μας και του οικοσυστήματος Ethereum."
-  },
-  "metametricsOptInDescription2": {
-    "message": "Θα θέλαμε να συγκεντρώσουμε βασικά δεδομένα χρήσης για τη βελτίωση της χρηστικότητας του προϊόντος μας. Αυτές οι μετρήσεις θα..."
-  },
-  "metametricsTitle": {
-    "message": "Συμμετάσχετε σε 6εκ+ χρήστες για να βελτιώσετε το MetaMask"
-  },
-  "mismatchedChain": {
-    "message": "Οι λεπτομέρειες δικτύου για αυτό το αναγνωριστικό αλυσίδας δεν ταιριάζουν με τις εγγραφές μας. Σας συνιστούμε να $1 πριν συνεχίσετε.",
-    "description": "$1 is a clickable link with text defined by the 'mismatchedChainLinkText' key"
-  },
-  "mismatchedChainLinkText": {
-    "message": "επαληθεύστε τα στοιχεία δικτύου",
-    "description": "Serves as link text for the 'mismatchedChain' key. This text will be embedded inside the translation for that key."
-  },
-  "missingNFT": {
-    "message": "Δεν βλέπετε το NFT σας;"
-  },
-  "missingToken": {
-    "message": "Δεν βλέπετε το token σας;"
-  },
-  "mobileSyncWarning": {
-    "message": "Η λειτουργία 'Συγχρονισμός με επέκταση' είναι προσωρινά απενεργοποιημένη. Αν θέλετε να χρησιμοποιήσετε το πορτοφόλι της επέκτασής σας στο MetaMask mobile, τότε στην εφαρμογή για το κινητό σας: επιστρέψτε στις επιλογές εγκατάστασης του πορτοφολιού και επιλέξτε την επιλογή 'Εισαγωγή με Μυστική Φράση Ανάκτησης'. Χρησιμοποιήστε τη μυστική φράση του πορτοφολιού της επέκτασής σας για να εισαγάγετε το πορτοφόλι σας στο κινητό."
-  },
   "mustSelectOne": {
     "message": "Πρέπει να επιλέξετε 1 τουλάχιστον διακριτικό."
   },
@@ -1897,11 +1663,7 @@
     "message": "Όνομα"
   },
   "needHelp": {
-<<<<<<< HEAD
-    "message": "Χρειάζεστε βοήθεια? Επικοινωνήστε με $1",
-=======
     "message": "Χρειάζεστε βοήθεια; Επικοινωνήστε με $1",
->>>>>>> 009c6e14
     "description": "$1 represents `needHelpLinkText`, the text which goes in the help link"
   },
   "needHelpFeedback": {
@@ -1947,10 +1709,6 @@
   "networkSettingsChainIdDescription": {
     "message": "Το αναγνωριστικό αλυσίδας χρησιμοποιείται για την υπογραφή συναλλαγών. Πρέπει να ταιριάζει με το αναγνωριστικό αλυσίδας που επιστρέφεται από το δίκτυο. Μπορείτε να εισάγετε ένα δεκαδικό ή '0x'-προκαθορισμένο δεκαεξαδικό αριθμό, αλλά θα εμφανίσουμε τον αριθμό στο δεκαδικό σύστημα."
   },
-<<<<<<< HEAD
-  "networkSettingsDescription": {
-    "message": "Προσθήκη και επεξεργασία προσαρμοσμένων δικτύων RPC"
-=======
   "networkStatus": {
     "message": "Κατάσταση δικτύου"
   },
@@ -1970,27 +1728,6 @@
   },
   "networkURLDefinition": {
     "message": "Το URL που χρησιμοποιείται για την πρόσβαση σε αυτό το δίκτυο."
->>>>>>> 009c6e14
-  },
-  "networkStatus": {
-    "message": "Κατάσταση δικτύου"
-  },
-  "networkStatusBaseFeeTooltip": {
-    "message": "Η βασική χρέωση ορίζεται από το δίκτυο και αλλάζει κάθε 13-14 δευτερόλεπτα. Οι επιλογές μας $1 και $2 αντιπροσωπεύουν ξαφνικές αυξήσεις.",
-    "description": "$1 and $2 are bold text for Medium and Aggressive respectively."
-  },
-  "networkStatusPriorityFeeTooltip": {
-    "message": "Εύρος των τελών προτεραιότητας (γνωστή και ως “Miner tip”). Αυτό πηγαίνει στους miners και τους ενθαρρύνει να δώσουν προτεραιότητα στη συναλλαγή σας."
-  },
-  "networkStatusStabilityFeeTooltip": {
-    "message": "Τα τέλη συναλλαγών είναι $1 σε σχέση με τις τελευταίες 72 ώρες.",
-    "description": "$1 is networks stability value - stable, low, high"
-  },
-  "networkURL": {
-    "message": "URL Δικτύου"
-  },
-  "networkURLDefinition": {
-    "message": "Το URL που χρησιμοποιείται για την πρόσβαση σε αυτό το δίκτυο."
   },
   "networks": {
     "message": "Δίκτυα"
@@ -2072,9 +1809,6 @@
   "noConversionDateAvailable": {
     "message": "Δεν Υπάρχει Διαθέσιμη Ημερομηνία Ισοτιμίας Μετατροπής Νομίσματος"
   },
-  "noConversionDateAvailable": {
-    "message": "Δεν Υπάρχει Διαθέσιμη Ημερομηνία Ισοτιμίας Μετατροπής Νομίσματος"
-  },
   "noConversionRateAvailable": {
     "message": "Δεν Υπάρχει Διαθέσιμη Ισοτιμία Μετατροπής"
   },
@@ -2109,11 +1843,7 @@
     "message": "Όχι απασχολημένος"
   },
   "notCurrentAccount": {
-<<<<<<< HEAD
-    "message": "Είναι ο σωστός λογαριασμός? Είναι διαφορετικό από τον τρέχοντα επιλεγμένο λογαριασμό στο πορτοφόλι σας"
-=======
     "message": "Είναι ο σωστός λογαριασμός; Είναι διαφορετικό από τον τρέχοντα επιλεγμένο λογαριασμό στο πορτοφόλι σας"
->>>>>>> 009c6e14
   },
   "notEnoughGas": {
     "message": "Δεν Υπάρχει Αρκετό Αέριο"
@@ -2143,11 +1873,7 @@
     "description": "The 'call to action' on the button, or link, of the 'Swap on Binance Smart Chain!' notification. Upon clicking, users will be taken to a page where then can swap tokens on Binance Smart Chain."
   },
   "notifications4Description": {
-<<<<<<< HEAD
-    "message": "Λάβετε τις καλύτερες τιμές για swaps token ακριβώς μέσα στο πορτοφόλι σας. Το MetaMask τώρα σας συνδέει με πολλαπλούς αποκεντρωμένα ανταλλακτήρια συναλλάγματος και επαγγελματίες διαμορφωτές της αγοράς για εξυπνη αλυσίδα Binance.",
-=======
     "message": "Λάβετε τις καλύτερες τιμές για swaps token ακριβώς μέσα στο πορτοφόλι σας. Το MetaMask τώρα σας συνδέει με πολλαπλούς αποκεντρωμένα ανταλλακτήρια συναλλάγματος και επαγγελματίες διαμορφωτές της αγοράς για έξυπνη αλυσίδα Binance.",
->>>>>>> 009c6e14
     "description": "Description of a notification in the 'See What's New' popup."
   },
   "notifications4Title": {
@@ -2163,19 +1889,11 @@
     "description": "Description of a notification in the 'See What's New' popup. Describes the Ledger support update."
   },
   "notifications6DescriptionThree": {
-<<<<<<< HEAD
-    "message": "Όταν αλληλεπιδράτε με τον λογαριασμό σας Ledger στο MetaMask, θα ανοίξει μια νέα καρτέλα και θα σας ζητηθεί να ανοίξετε την εφαρμογή Ledger Live. Μόλις ανοίξει η εφαρμογή, θα σας ζητηθεί να επιτρέψετε μια σύνδεση WebSocket στο λογαριασμό σας MetaMask. Αυτό ήταν όλο!",
-    "description": "Description of a notification in the 'See What's New' popup. Describes the Ledger support update."
-  },
-  "notifications6DescriptionTwo": {
-    "message": "Μπορείτε να ενεργοποιήσετε την υποστήριξη Ledger Live κάνοντας κλικ στις Ρυθμίσεις> Για προχωρημένους> Χρήση Ledger Live.",
-=======
     "message": "Όταν αλληλεπιδράτε με τον λογαριασμό σας Ledger στο MetaMask, θα ανοίξει μια νέα καρτέλα και θα σας ζητηθεί να ανοίξετε την εφαρμογή Ledger Live. Μόλις ανοίξει η εφαρμογή, θα σας ζητηθεί να επιτρέψετε μια σύνδεση WebSocket στον λογαριασμό σας MetaMask. Αυτό ήταν όλο!",
     "description": "Description of a notification in the 'See What's New' popup. Describes the Ledger support update."
   },
   "notifications6DescriptionTwo": {
     "message": "Μπορείτε να ενεργοποιήσετε την υποστήριξη Ledger Live κάνοντας κλικ στις Ρυθμίσεις > Για προχωρημένους > Χρήση Ledger Live.",
->>>>>>> 009c6e14
     "description": "Description of a notification in the 'See What's New' popup. Describes the Ledger support update."
   },
   "notifications6Title": {
@@ -2187,19 +1905,11 @@
     "description": "Description of a notification in the 'See What's New' popup. Describes changes for ledger and EIP1559 in v10.1.0"
   },
   "notifications7DescriptionTwo": {
-<<<<<<< HEAD
-    "message": "Για να ολοκληρώσετε τις συναλλαγές στο Ethereum Mainnet, βεβαιωθείτε ότι η συσκευή Ledger έχει το πιο πρόσφατο firmware.",
-    "description": "Description of a notification in the 'See What's New' popup. Describes the need to update ledger firmware."
-  },
-  "notifications7Title": {
-    "message": "Ενημέρωση υλικολογισμικού Ledger",
-=======
     "message": "Για να ολοκληρώσετε τις συναλλαγές στο Ethereum Mainnet, βεβαιωθείτε ότι η συσκευή Ledger έχει το πιο πρόσφατο υλισμικό.",
     "description": "Description of a notification in the 'See What's New' popup. Describes the need to update ledger firmware."
   },
   "notifications7Title": {
     "message": "Ενημέρωση υλισμικού Ledger",
->>>>>>> 009c6e14
     "description": "Title for a notification in the 'See What's New' popup. Notifies ledger users of the need to update firmware."
   },
   "notifications8ActionText": {
@@ -2369,22 +2079,6 @@
   "permissions": {
     "message": "Άδειες"
   },
-  "pendingTransactionInfo": {
-    "message": "Αυτή η συναλλαγή δεν θα επεξεργαστεί μέχρι να ολοκληρωθεί αυτή η συναλλαγή."
-  },
-  "pendingTransactionMultiple": {
-    "message": "Έχετε ($1) εκκρεμείς συναλλαγές."
-  },
-  "pendingTransactionSingle": {
-    "message": "Έχετε (1) εκκρεμή συναλλαγή.",
-    "description": "$1 is count of pending transactions"
-  },
-  "permissionRequest": {
-    "message": "Αίτημα άδειας"
-  },
-  "permissions": {
-    "message": "Άδειες"
-  },
   "personalAddressDetected": {
     "message": "Η προσωπική διεύθυνση εντοπίστηκε. Καταχωρίστε τη διεύθυνση συμβολαίου διακριτικού."
   },
@@ -2517,9 +2211,6 @@
   "removeNFT": {
     "message": "Αφαίρεση NFT"
   },
-  "removeNFT": {
-    "message": "Αφαίρεση NFT"
-  },
   "requestsAwaitingAcknowledgement": {
     "message": "αιτήματα τα οποία αναμένουν να αναγνωριστούν"
   },
@@ -2668,54 +2359,6 @@
   "seedPhraseIntroTitleCopy": {
     "message": "Πριν ξεκινήσετε, παρακολουθήστε αυτό το σύντομο βίντεο για να μάθετε για τη Μυστική Φράση Ανάκτησης σας και πώς να κρατήσετε το πορτοφόλι σας ασφαλές."
   },
-  "seedPhraseConfirm": {
-    "message": "Επιβεβαίωση Μυστικής Φράσης Ανάκτησης"
-  },
-  "seedPhraseEnterMissingWords": {
-    "message": "Επιβεβαίωση Μυστικής Φράσης Ανάκτησης"
-  },
-  "seedPhraseIntroNotRecommendedButtonCopy": {
-    "message": "Υπενθύμιση αργότερα (δεν συνιστάται)"
-  },
-  "seedPhraseIntroRecommendedButtonCopy": {
-    "message": "Ασφαλίστε το πορτοφόλι μου (συνιστάται)"
-  },
-  "seedPhraseIntroSidebarBulletFour": {
-    "message": "Γράψτε και αποθηκεύστε σε πολλές κρυψώνες."
-  },
-  "seedPhraseIntroSidebarBulletOne": {
-    "message": "Αποθήκευση σε ένα διαχειριστή κωδικών πρόσβασης"
-  },
-  "seedPhraseIntroSidebarBulletThree": {
-    "message": "Να φυλάσσεται σε χρηματοκιβώτιο."
-  },
-  "seedPhraseIntroSidebarBulletTwo": {
-    "message": "Κατάστημα σε θησαυ/κιο τράπεζας."
-  },
-  "seedPhraseIntroSidebarCopyOne": {
-    "message": "Η Μυστική Φράση Ανάκτησης είναι μια φράση 12 λέξεων που είναι το «κύριο κλειδί» στο πορτοφόλι σας και τα χρήματά σας"
-  },
-  "seedPhraseIntroSidebarCopyThree": {
-    "message": "Αν κάποιος ζητήσει τη φράση ανάκτησης σας είναι πιθανό να προσπαθεί να σας εξαπατήσει και να κλέψει τα χρήματα του πορτοφολιού σας"
-  },
-  "seedPhraseIntroSidebarCopyTwo": {
-    "message": "Ποτέ μα ποτέ μην μοιραστείτε ποτέ Μυστική Φράση Αποκατάστασης σας, ούτε καν με το MetaMask!"
-  },
-  "seedPhraseIntroSidebarTitleOne": {
-    "message": "Τι είναι μια Μυστική Φράση Ανάκτησης;"
-  },
-  "seedPhraseIntroSidebarTitleThree": {
-    "message": "Θα πρέπει να μοιραστώ τη Μυστική Φράση Ανάκτησης μου;"
-  },
-  "seedPhraseIntroSidebarTitleTwo": {
-    "message": "Πώς μπορώ να αποθηκεύσω τη Μυστική Φράση Ανάκτησης μου;"
-  },
-  "seedPhraseIntroTitle": {
-    "message": "Ασφαλίστε το πορτοφόλι σας"
-  },
-  "seedPhraseIntroTitleCopy": {
-    "message": "Πριν ξεκινήσετε, παρακολουθήστε αυτό το σύντομο βίντεο για να μάθετε για τη Μυστική Φράση Ανάκτησης σας και πώς να κρατήσετε το πορτοφόλι σας ασφαλές."
-  },
   "seedPhrasePlaceholder": {
     "message": "Διαχωρίστε κάθε λέξη μ' ένα κενό"
   },
@@ -2727,12 +2370,6 @@
   },
   "seedPhraseWriteDownDetails": {
     "message": "Γράψτε αυτή τη Μυστική Φράση Ανάκτησης 12 λέξεων και αποθηκεύστε τη σε ένα μέρος που εμπιστεύεστε και όπου μόνο εσείς μπορείτε να έχετε πρόσβαση."
-  },
-  "seedPhraseWriteDownHeader": {
-    "message": "Γράψτε τη Μυστική Φράση Ανάκτησης σας"
-  },
-  "seedPhraseWriteDownDetails": {
-    "message": "Γράψτε αυτή τη Μυστική Φράση Ανάκτησης 12 λέξεων και αποθηκεύστε την σε ένα μέρος που εμπιστεύεστε και όπου μόνο εσείς μπορείτε να έχετε πρόσβαση."
   },
   "seedPhraseWriteDownHeader": {
     "message": "Γράψτε τη Μυστική Φράση Ανάκτησης σας"
@@ -2790,22 +2427,11 @@
     "message": "Αποστολή $1",
     "description": "$1 represents the native currency symbol for the current network (e.g. ETH or BNB)"
   },
-<<<<<<< HEAD
-  "separateEachWord": {
-    "message": "Διαχωρίστε κάθε λέξη με ένα μόνο κενό"
-=======
   "setAdvancedPrivacySettings": {
     "message": "Ορίστε ρυθμίσεις απορρήτου για προχωρημένους"
   },
   "setAdvancedPrivacySettingsDetails": {
     "message": "Το MetaMask χρησιμοποιεί αυτές τις αξιόπιστες υπηρεσίες τρίτων για να ενισχύσει τη χρηστικότητα και την ασφάλεια των προϊόντων."
->>>>>>> 009c6e14
-  },
-  "setAdvancedPrivacySettings": {
-    "message": "Ορίστε ρυθμίσεις απορρήτου για προχωρημένους"
-  },
-  "setAdvancedPrivacySettingsDetails": {
-    "message": "Το MetaMask χρησιμοποιεί αυτές τις αξιόπιστες υπηρεσίες τρίτων για να ενισχύσει τη χρηστικότητα και την ασφάλεια των προϊόντων."
   },
   "settings": {
     "message": "Ρυθμίσεις"
@@ -2889,11 +2515,7 @@
     "message": "Παράλειψη Ασφάλειας Λογαριασμού;"
   },
   "skipAccountSecurityDetails": {
-<<<<<<< HEAD
-    "message": "Καταλαβαίνω ότι μέχρι να δημιουργήσω αντίγραφα ασφαλείας για την Μυστική Φράση Ανάκτησής μου, μπορεί να χάσω τους λογαριασμούς μου και όλα τα περιουσιακά στοιχεία τους."
-=======
     "message": "Καταλαβαίνω ότι μέχρι να δημιουργήσω αντίγραφα ασφαλείας για τη Μυστική Φράση Ανάκτησής μου, μπορεί να χάσω τους λογαριασμούς μου και όλα τα περιουσιακά στοιχεία τους."
->>>>>>> 009c6e14
   },
   "slow": {
     "message": "Αργά"
@@ -3111,11 +2733,7 @@
     "message": "Τα τέλη συναλλαγών στην προηγούμενη οθόνη μοιράζονται μεταξύ αυτών των δύο συναλλαγών."
   },
   "swapGasFeesSummary": {
-<<<<<<< HEAD
-    "message": "Τα τέλη συναλλαγών καταβάλλονται σε κρυπτο miners που επεξεργάζονται συναλλαγές στο δίκτυο $1. Το MetaMask δεν επωφελείται από τα τέλη συναλλαγών.",
-=======
     "message": "Τα τέλη συναλλαγών καταβάλλονται σε κρυπτο-miners που επεξεργάζονται συναλλαγές στο δίκτυο $1. Το MetaMask δεν επωφελείται από τα τέλη συναλλαγών.",
->>>>>>> 009c6e14
     "description": "$1 is the selected network, e.g. Ethereum or BSC"
   },
   "swapHighSlippageWarning": {
@@ -3135,11 +2753,7 @@
     "message": "Τέλος MetaMask"
   },
   "swapMetaMaskFeeDescription": {
-<<<<<<< HEAD
-    "message": "Βρίσκουμε την καλύτερη τιμή από τις κορυφαίες πηγές ρευστότητας, κάθε φορά. Μια αμοιβή $1% λαμβάνεται αυτόματα υπόψη σε αυτή τη προσφορά.",
-=======
     "message": "Βρίσκουμε την καλύτερη τιμή από τις κορυφαίες πηγές ρευστότητας, κάθε φορά. Μια αμοιβή $1% λαμβάνεται αυτόματα υπόψη σε αυτή την προσφορά.",
->>>>>>> 009c6e14
     "description": "Provides information about the fee that metamask takes for swaps. $1 is a decimal number."
   },
   "swapNQuotesWithDot": {
@@ -3151,11 +2765,7 @@
     "description": "Tells the user the amount of time until the currently displayed quotes are update. $1 is a time that is counting down from 1:00 to 0:00"
   },
   "swapOnceTransactionHasProcess": {
-<<<<<<< HEAD
-    "message": "Το $1 σας θα προστεθεί στο λογαριασμό σας μόλις ολοκληρωθεί αυτή η συναλλαγή.",
-=======
     "message": "Το $1 σας θα προστεθεί στον λογαριασμό σας μόλις ολοκληρωθεί αυτή η συναλλαγή.",
->>>>>>> 009c6e14
     "description": "This message communicates the token that is being transferred. It is shown on the awaiting swap screen. The $1 will be a token symbol."
   },
   "swapPriceDifference": {
@@ -3261,11 +2871,7 @@
     "message": "για επιβεβαίωση με το υλικό πορτοφόλι σας"
   },
   "swapTokenAvailable": {
-<<<<<<< HEAD
-    "message": "Το $1 σας έχει προστεθεί στο λογαριασμό σας.",
-=======
     "message": "Το $1 σας έχει προστεθεί στον λογαριασμό σας.",
->>>>>>> 009c6e14
     "description": "This message is shown after a swap is successful and communicates the exact amount of tokens the user has received for a swap. The $1 is a decimal number of tokens followed by the token symbol."
   },
   "swapTokenBalanceUnavailable": {
@@ -3408,12 +3014,6 @@
   "tips": {
     "message": "Συμβουλές"
   },
-  "time": {
-    "message": "Ώρα"
-  },
-  "tips": {
-    "message": "Συμβουλές"
-  },
   "to": {
     "message": "Προς"
   },
@@ -3446,9 +3046,6 @@
   "tooltipApproveButton": {
     "message": "Καταλαβαίνω"
   },
-  "tooltipApproveButton": {
-    "message": "Καταλαβαίνω"
-  },
   "total": {
     "message": "Σύνολο"
   },
@@ -3498,11 +3095,7 @@
     "message": "Τα τέλη συναλλαγών καθορίζονται από το δίκτυο και θα αυξάνονται ανάλογα με την κυκλοφορία του δικτύου και την πολυπλοκότητα των συναλλαγών."
   },
   "transactionDetailGasTooltipIntro": {
-<<<<<<< HEAD
-    "message": "Τα τέλη συναλλαγών καταβάλλονται σε κρυπτο miners που επεξεργάζονται συναλλαγές στο δίκτυο $1. Το MetaMask δεν επωφελείται από τα τέλη συναλλαγών."
-=======
     "message": "Τα τέλη συναλλαγών καταβάλλονται σε κρυπτο-miners που επεξεργάζονται συναλλαγές στο δίκτυο $1. Το MetaMask δεν επωφελείται από τα τέλη συναλλαγών."
->>>>>>> 009c6e14
   },
   "transactionDetailGasTotalSubtitle": {
     "message": "Ποσό + τέλος συναλλαγής"
@@ -3746,12 +3339,6 @@
   "walletCreationSuccessTitle": {
     "message": "Επιτυχής δημιουργία πορτοφολιού"
   },
-<<<<<<< HEAD
-  "walletSeedRestore": {
-    "message": "Μυστικής Φράσης Ανάκτησης Πορτοφολιού"
-  },
-=======
->>>>>>> 009c6e14
   "web3ShimUsageNotification": {
     "message": "Παρατηρήσαμε ότι η τρέχουσα ιστοσελίδα προσπάθησε να χρησιμοποιήσει το αφαιρεθέν window.web3 API. Αν η ιστοσελίδα φαίνεται να έχει παραβιαστεί, κάντε κλικ στο $1 για περισσότερες πληροφορίες.",
     "description": "$1 is a clickable link."
