var actions = {
  _setBackgroundConnection: _setBackgroundConnection,

  GO_HOME: 'GO_HOME',
  goHome: goHome,
  // menu state
  getNetworkStatus: 'getNetworkStatus',
  // transition state
  TRANSITION_FORWARD: 'TRANSITION_FORWARD',
  TRANSITION_BACKWARD: 'TRANSITION_BACKWARD',
  transitionForward,
  transitionBackward,
  // remote state
  UPDATE_METAMASK_STATE: 'UPDATE_METAMASK_STATE',
  updateMetamaskState: updateMetamaskState,
  // notices
  MARK_NOTICE_READ: 'MARK_NOTICE_READ',
  markNoticeRead: markNoticeRead,
  SHOW_NOTICE: 'SHOW_NOTICE',
  showNotice: showNotice,
  CLEAR_NOTICES: 'CLEAR_NOTICES',
  clearNotices: clearNotices,
  markAccountsFound,
  // intialize screen
  CREATE_NEW_VAULT_IN_PROGRESS: 'CREATE_NEW_VAULT_IN_PROGRESS',
  SHOW_CREATE_VAULT: 'SHOW_CREATE_VAULT',
  SHOW_RESTORE_VAULT: 'SHOW_RESTORE_VAULT',
  FORGOT_PASSWORD: 'FORGOT_PASSWORD',
  forgotPassword: forgotPassword,
  SHOW_INIT_MENU: 'SHOW_INIT_MENU',
  SHOW_NEW_VAULT_SEED: 'SHOW_NEW_VAULT_SEED',
  SHOW_INFO_PAGE: 'SHOW_INFO_PAGE',
  SHOW_IMPORT_PAGE: 'SHOW_IMPORT_PAGE',
  unlockMetamask: unlockMetamask,
  unlockFailed: unlockFailed,
  showCreateVault: showCreateVault,
  showRestoreVault: showRestoreVault,
  showInitializeMenu: showInitializeMenu,
  showImportPage,
  createNewVaultAndKeychain: createNewVaultAndKeychain,
  createNewVaultAndRestore: createNewVaultAndRestore,
  createNewVaultInProgress: createNewVaultInProgress,
  addNewKeyring,
  importNewAccount,
  addNewAccount,
  NEW_ACCOUNT_SCREEN: 'NEW_ACCOUNT_SCREEN',
  navigateToNewAccountScreen,
  showNewVaultSeed: showNewVaultSeed,
  showInfoPage: showInfoPage,
  // seed recovery actions
  REVEAL_SEED_CONFIRMATION: 'REVEAL_SEED_CONFIRMATION',
  revealSeedConfirmation: revealSeedConfirmation,
  requestRevealSeed: requestRevealSeed,
  // unlock screen
  UNLOCK_IN_PROGRESS: 'UNLOCK_IN_PROGRESS',
  UNLOCK_FAILED: 'UNLOCK_FAILED',
  UNLOCK_METAMASK: 'UNLOCK_METAMASK',
  LOCK_METAMASK: 'LOCK_METAMASK',
  tryUnlockMetamask: tryUnlockMetamask,
  lockMetamask: lockMetamask,
  unlockInProgress: unlockInProgress,
  // error handling
  displayWarning: displayWarning,
  DISPLAY_WARNING: 'DISPLAY_WARNING',
  HIDE_WARNING: 'HIDE_WARNING',
  hideWarning: hideWarning,
  // accounts screen
  SET_SELECTED_ACCOUNT: 'SET_SELECTED_ACCOUNT',
  SHOW_ACCOUNT_DETAIL: 'SHOW_ACCOUNT_DETAIL',
  SHOW_ACCOUNTS_PAGE: 'SHOW_ACCOUNTS_PAGE',
  SHOW_CONF_TX_PAGE: 'SHOW_CONF_TX_PAGE',
  SHOW_CONF_MSG_PAGE: 'SHOW_CONF_MSG_PAGE',
  SET_CURRENT_FIAT: 'SET_CURRENT_FIAT',
  setCurrentFiat: setCurrentFiat,
  // account detail screen
  SHOW_SEND_PAGE: 'SHOW_SEND_PAGE',
  showSendPage: showSendPage,
  REQUEST_ACCOUNT_EXPORT: 'REQUEST_ACCOUNT_EXPORT',
  requestExportAccount: requestExportAccount,
  EXPORT_ACCOUNT: 'EXPORT_ACCOUNT',
  exportAccount: exportAccount,
  SHOW_PRIVATE_KEY: 'SHOW_PRIVATE_KEY',
  showPrivateKey: showPrivateKey,
  SAVE_ACCOUNT_LABEL: 'SAVE_ACCOUNT_LABEL',
  saveAccountLabel: saveAccountLabel,
  // tx conf screen
  COMPLETED_TX: 'COMPLETED_TX',
  TRANSACTION_ERROR: 'TRANSACTION_ERROR',
  NEXT_TX: 'NEXT_TX',
  PREVIOUS_TX: 'PREV_TX',
  signMsg: signMsg,
  cancelMsg: cancelMsg,
  signPersonalMsg,
  cancelPersonalMsg,
  sendTx: sendTx,
  signTx: signTx,
  updateAndApproveTx,
  cancelTx: cancelTx,
  completedTx: completedTx,
  txError: txError,
  nextTx: nextTx,
  previousTx: previousTx,
  viewPendingTx: viewPendingTx,
  VIEW_PENDING_TX: 'VIEW_PENDING_TX',
  // app messages
  confirmSeedWords: confirmSeedWords,
  showAccountDetail: showAccountDetail,
  BACK_TO_ACCOUNT_DETAIL: 'BACK_TO_ACCOUNT_DETAIL',
  backToAccountDetail: backToAccountDetail,
  showAccountsPage: showAccountsPage,
  showConfTxPage: showConfTxPage,
  // config screen
  SHOW_CONFIG_PAGE: 'SHOW_CONFIG_PAGE',
  SET_RPC_TARGET: 'SET_RPC_TARGET',
  SET_PROVIDER_TYPE: 'SET_PROVIDER_TYPE',
  USE_ETHERSCAN_PROVIDER: 'USE_ETHERSCAN_PROVIDER',
  useEtherscanProvider: useEtherscanProvider,
  showConfigPage: showConfigPage,
  setRpcTarget: setRpcTarget,
  setProviderType: setProviderType,
  // loading overlay
  SHOW_LOADING: 'SHOW_LOADING_INDICATION',
  HIDE_LOADING: 'HIDE_LOADING_INDICATION',
  showLoadingIndication: showLoadingIndication,
  hideLoadingIndication: hideLoadingIndication,
  // buy Eth with coinbase
  BUY_ETH: 'BUY_ETH',
  buyEth: buyEth,
  buyEthView: buyEthView,
  BUY_ETH_VIEW: 'BUY_ETH_VIEW',
  UPDATE_COINBASE_AMOUNT: 'UPDATE_COIBASE_AMOUNT',
  updateCoinBaseAmount: updateCoinBaseAmount,
  UPDATE_BUY_ADDRESS: 'UPDATE_BUY_ADDRESS',
  updateBuyAddress: updateBuyAddress,
  COINBASE_SUBVIEW: 'COINBASE_SUBVIEW',
  coinBaseSubview: coinBaseSubview,
  SHAPESHIFT_SUBVIEW: 'SHAPESHIFT_SUBVIEW',
  shapeShiftSubview: shapeShiftSubview,
  PAIR_UPDATE: 'PAIR_UPDATE',
  pairUpdate: pairUpdate,
  coinShiftRquest: coinShiftRquest,
  SHOW_SUB_LOADING_INDICATION: 'SHOW_SUB_LOADING_INDICATION',
  showSubLoadingIndication: showSubLoadingIndication,
  HIDE_SUB_LOADING_INDICATION: 'HIDE_SUB_LOADING_INDICATION',
  hideSubLoadingIndication: hideSubLoadingIndication,
// QR STUFF:
  SHOW_QR: 'SHOW_QR',
  showQrView: showQrView,
  reshowQrCode: reshowQrCode,
  SHOW_QR_VIEW: 'SHOW_QR_VIEW',
// FORGOT PASSWORD:
  BACK_TO_INIT_MENU: 'BACK_TO_INIT_MENU',
  goBackToInitView: goBackToInitView,
  RECOVERY_IN_PROGRESS: 'RECOVERY_IN_PROGRESS',
  BACK_TO_UNLOCK_VIEW: 'BACK_TO_UNLOCK_VIEW',
  backToUnlockView: backToUnlockView,
  // SHOWING KEYCHAIN
  SHOW_NEW_KEYCHAIN: 'SHOW_NEW_KEYCHAIN',
  showNewKeychain: showNewKeychain,

  callBackgroundThenUpdate,
  forceUpdateMetamaskState,
}

module.exports = actions

var background = null
function _setBackgroundConnection (backgroundConnection) {
  background = backgroundConnection
}

function goHome () {
  return {
    type: actions.GO_HOME,
  }
}

// async actions

function tryUnlockMetamask (password) {
  return (dispatch) => {
    dispatch(actions.showLoadingIndication())
    dispatch(actions.unlockInProgress())
    log.debug(`background.submitPassword`)
    background.submitPassword(password, (err) => {
      dispatch(actions.hideLoadingIndication())
      if (err) {
        dispatch(actions.unlockFailed(err.message))
      } else {
        dispatch(actions.transitionForward())
        forceUpdateMetamaskState(dispatch)
      }
    })
  }
}

function transitionForward () {
  return {
    type: this.TRANSITION_FORWARD,
  }
}

function transitionBackward () {
  return {
    type: this.TRANSITION_BACKWARD,
  }
}

function confirmSeedWords () {
  return (dispatch) => {
    dispatch(actions.showLoadingIndication())
    log.debug(`background.clearSeedWordCache`)
    background.clearSeedWordCache((err, account) => {
      dispatch(actions.hideLoadingIndication())
      if (err) {
        return dispatch(actions.displayWarning(err.message))
      }

      console.log('Seed word cache cleared. ' + account)
      dispatch(actions.showAccountDetail(account))
    })
  }
}

function createNewVaultAndRestore (password, seed) {
  return (dispatch) => {
    dispatch(actions.showLoadingIndication())
    log.debug(`background.createNewVaultAndRestore`)
    background.createNewVaultAndRestore(password, seed, (err) => {
      dispatch(actions.hideLoadingIndication())
      if (err) return dispatch(actions.displayWarning(err.message))
      dispatch(actions.showAccountsPage())
    })
  }
}

function createNewVaultAndKeychain (password) {
  return (dispatch) => {
    dispatch(actions.showLoadingIndication())
    log.debug(`background.createNewVaultAndKeychain`)
    background.createNewVaultAndKeychain(password, (err) => {
      if (err) {
        return dispatch(actions.displayWarning(err.message))
      }
      log.debug(`background.placeSeedWords`)
      background.placeSeedWords((err) => {
        if (err) {
          return dispatch(actions.displayWarning(err.message))
        }
        dispatch(actions.hideLoadingIndication())
        forceUpdateMetamaskState(dispatch)
      })
    })
  }
}

function revealSeedConfirmation () {
  return {
    type: this.REVEAL_SEED_CONFIRMATION,
  }
}

function requestRevealSeed (password) {
  return (dispatch) => {
    dispatch(actions.showLoadingIndication())
    log.debug(`background.submitPassword`)
    background.submitPassword(password, (err) => {
      if (err) return dispatch(actions.displayWarning(err.message))
      log.debug(`background.placeSeedWords`)
      background.placeSeedWords((err) => {
        if (err) return dispatch(actions.displayWarning(err.message))
        dispatch(actions.hideLoadingIndication())
      })
    })
  }
}

function addNewKeyring (type, opts) {
  return (dispatch) => {
    dispatch(actions.showLoadingIndication())
    log.debug(`background.addNewKeyring`)
    background.addNewKeyring(type, opts, (err) => {
      dispatch(actions.hideLoadingIndication())
      if (err) return dispatch(actions.displayWarning(err.message))
      dispatch(actions.showAccountsPage())
    })
  }
}

function importNewAccount (strategy, args) {
  return (dispatch) => {
    dispatch(actions.showLoadingIndication('This may take a while, be patient.'))
    log.debug(`background.importAccountWithStrategy`)
    background.importAccountWithStrategy(strategy, args, (err) => {
      dispatch(actions.hideLoadingIndication())
      if (err) return dispatch(actions.displayWarning(err.message))
      log.debug(`background.getState`)
      background.getState((err, newState) => {
        if (err) {
          return dispatch(actions.displayWarning(err.message))
        }
        dispatch(actions.updateMetamaskState(newState))
        dispatch({
          type: actions.SHOW_ACCOUNT_DETAIL,
          value: newState.selectedAddress,
        })
      })
    })
  }
}

function navigateToNewAccountScreen() {
  return {
    type: this.NEW_ACCOUNT_SCREEN,
  }
}

function addNewAccount () {
  log.debug(`background.addNewAccount`)
  return callBackgroundThenUpdate(background.addNewAccount)
}

function showInfoPage () {
  return {
    type: actions.SHOW_INFO_PAGE,
  }
}

function setCurrentFiat (currencyCode) {
  return (dispatch) => {
    dispatch(this.showLoadingIndication())
    log.debug(`background.setCurrentFiat`)
    background.setCurrentCurrency(currencyCode, (err, data) => {
      dispatch(this.hideLoadingIndication())
      if (err) {
        console.error(err.stack)
        return dispatch(actions.displayWarning(err.message))
      }
      dispatch({
        type: this.SET_CURRENT_FIAT,
        value: {
          currentFiat: data.currentFiat,
          conversionRate: data.conversionRate,
          conversionDate: data.conversionDate,
        },
      })
    })
  }
}

function signMsg (msgData) {
  log.debug('action - signMsg')
  return (dispatch) => {
    dispatch(actions.showLoadingIndication())

    log.debug(`actions calling background.signMessage`)
    background.signMessage(msgData, (err, newState) => {
      log.debug('signMessage called back')
      dispatch(actions.updateMetamaskState(newState))
      dispatch(actions.hideLoadingIndication())

      if (err) log.error(err)
      if (err) return dispatch(actions.displayWarning(err.message))

      dispatch(actions.completedTx(msgData.metamaskId))
    })
  }
}

function signPersonalMsg (msgData) {
  log.debug('action - signPersonalMsg')
  return (dispatch) => {
    dispatch(actions.showLoadingIndication())

    log.debug(`actions calling background.signPersonalMessage`)
    background.signPersonalMessage(msgData, (err, newState) => {
      log.debug('signPersonalMessage called back')
      dispatch(actions.updateMetamaskState(newState))
      dispatch(actions.hideLoadingIndication())

      if (err) log.error(err)
      if (err) return dispatch(actions.displayWarning(err.message))

      dispatch(actions.completedTx(msgData.metamaskId))
    })
  }
}

function signTx (txData) {
  return (dispatch) => {
    web3.eth.sendTransaction(txData, (err, data) => {
      dispatch(actions.hideLoadingIndication())
      if (err) return dispatch(actions.displayWarning(err.message))
      dispatch(actions.hideWarning())
      dispatch(actions.goHome())
    })
    dispatch(this.showConfTxPage())
  }
}

function sendTx (txData) {
  log.info(`actions - sendTx: ${JSON.stringify(txData.txParams)}`)
  return (dispatch) => {
    log.debug(`actions calling background.approveTransaction`)
    background.approveTransaction(txData.id, (err) => {
      if (err) {
        dispatch(actions.txError(err))
        return console.error(err.message)
      }
      dispatch(actions.completedTx(txData.id))
    })
  }
}

function updateAndApproveTx (txData) {
  log.info('actions: updateAndApproveTx: ' + JSON.stringify(txData))
  return (dispatch) => {
    log.debug(`actions calling background.updateAndApproveTx`)
    background.updateAndApproveTransaction(txData, (err) => {
      if (err) {
        dispatch(actions.txError(err))
        return console.error(err.message)
      }
      dispatch(actions.completedTx(txData.id))
    })
  }
}

function completedTx (id) {
  return {
    type: actions.COMPLETED_TX,
    value: id,
  }
}

function txError (err) {
  return {
    type: actions.TRANSACTION_ERROR,
    message: err.message,
  }
}

function cancelMsg (msgData) {
  log.debug(`background.cancelMessage`)
  background.cancelMessage(msgData.id)
  return actions.completedTx(msgData.id)
}

function cancelPersonalMsg (msgData) {
  const id = msgData.id
  background.cancelPersonalMessage(id)
  return actions.completedTx(id)
}

function cancelTx (txData) {
  log.debug(`background.cancelTransaction`)
  background.cancelTransaction(txData.id)
  return actions.completedTx(txData.id)
}

//
// initialize screen
//

function showCreateVault () {
  return {
    type: actions.SHOW_CREATE_VAULT,
  }
}

function showRestoreVault () {
  return {
    type: actions.SHOW_RESTORE_VAULT,
  }
}

function forgotPassword () {
  return {
    type: actions.FORGOT_PASSWORD,
  }
}

function showInitializeMenu () {
  return {
    type: actions.SHOW_INIT_MENU,
  }
}

function showImportPage () {
  return {
    type: actions.SHOW_IMPORT_PAGE,
  }
}

function createNewVaultInProgress () {
  return {
    type: actions.CREATE_NEW_VAULT_IN_PROGRESS,
  }
}

function showNewVaultSeed (seed) {
  return {
    type: actions.SHOW_NEW_VAULT_SEED,
    value: seed,
  }
}

function backToUnlockView () {
  return {
    type: actions.BACK_TO_UNLOCK_VIEW,
  }
}

function showNewKeychain () {
  return {
    type: actions.SHOW_NEW_KEYCHAIN,
  }
}

//
// unlock screen
//

function unlockInProgress () {
  return {
    type: actions.UNLOCK_IN_PROGRESS,
  }
}

function unlockFailed (message) {
  return {
    type: actions.UNLOCK_FAILED,
    value: message,
  }
}

function unlockMetamask (account) {
  return {
    type: actions.UNLOCK_METAMASK,
    value: account,
  }
}

function updateMetamaskState (newState) {
  return {
    type: actions.UPDATE_METAMASK_STATE,
    value: newState,
  }
}

function lockMetamask () {
  log.debug(`background.setLocked`)
  return callBackgroundThenUpdate(background.setLocked)
}

function showAccountDetail (address) {
  return (dispatch) => {
    dispatch(actions.showLoadingIndication())
    log.debug(`background.setSelectedAddress`)
    background.setSelectedAddress(address, (err) => {
      dispatch(actions.hideLoadingIndication())
      if (err) {
        return dispatch(actions.displayWarning(err.message))
      }
      dispatch({
        type: actions.SHOW_ACCOUNT_DETAIL,
        value: address,
      })
    })
  }
}

function backToAccountDetail (address) {
  return {
    type: actions.BACK_TO_ACCOUNT_DETAIL,
    value: address,
  }
}

function showAccountsPage () {
  return {
    type: actions.SHOW_ACCOUNTS_PAGE,
  }
}

function showConfTxPage (transForward = true) {
  return {
    type: actions.SHOW_CONF_TX_PAGE,
    transForward: transForward,
  }
}

function nextTx () {
  return {
    type: actions.NEXT_TX,
  }
}

function viewPendingTx (txId) {
  return {
    type: actions.VIEW_PENDING_TX,
    value: txId,
  }
}

function previousTx () {
  return {
    type: actions.PREVIOUS_TX,
  }
}

function showConfigPage (transitionForward = true) {
  return {
    type: actions.SHOW_CONFIG_PAGE,
    value: transitionForward,
  }
}

function goBackToInitView () {
  return {
    type: actions.BACK_TO_INIT_MENU,
  }
}

//
// notice
//

function markNoticeRead (notice) {
  return (dispatch) => {
    dispatch(this.showLoadingIndication())
    log.debug(`background.markNoticeRead`)
    background.markNoticeRead(notice, (err, notice) => {
      dispatch(this.hideLoadingIndication())
      if (err) {
        return dispatch(actions.displayWarning(err))
      }
      if (notice) {
        return dispatch(actions.showNotice(notice))
      } else {
        dispatch(this.clearNotices())
        return {
          type: actions.SHOW_ACCOUNTS_PAGE,
        }
      }
    })
  }
}

function showNotice (notice) {
  return {
    type: actions.SHOW_NOTICE,
    value: notice,
  }
}

function clearNotices () {
  return {
    type: actions.CLEAR_NOTICES,
  }
}

function markAccountsFound() {
  log.debug(`background.markAccountsFound`)
  return callBackgroundThenUpdate(background.markAccountsFound)
}

//
// config
//

function setRpcTarget (newRpc) {
<<<<<<< HEAD
  return (dispatch) => {
    if (global.METAMASK_DEBUG) console.log(`background.setRpcTarget`)
    background.setRpcTarget(newRpc)
    background.updateFrequentRpcList(newRpc, (frequentRpcList) => {
      const value = {
        rpcTarget: newRpc,
        frequentRpcList,
      }
      dispatch({
        type: actions.SET_RPC_TARGET,
        value,
      })
    })
=======
  log.debug(`background.setRpcTarget`)
  background.setRpcTarget(newRpc)
  return {
    type: actions.SET_RPC_TARGET,
    value: newRpc,
>>>>>>> f162a115
  }
}

function setProviderType (type) {
  log.debug(`background.setProviderType`)
  background.setProviderType(type)
  return {
    type: actions.SET_PROVIDER_TYPE,
    value: type,
  }
}

function useEtherscanProvider () {
  log.debug(`background.useEtherscanProvider`)
  background.useEtherscanProvider()
  return {
    type: actions.USE_ETHERSCAN_PROVIDER,
  }
}

function showLoadingIndication (message) {
  return {
    type: actions.SHOW_LOADING,
    value: message,
  }
}

function hideLoadingIndication () {
  return {
    type: actions.HIDE_LOADING,
  }
}

function showSubLoadingIndication () {
  return {
    type: actions.SHOW_SUB_LOADING_INDICATION,
  }
}

function hideSubLoadingIndication () {
  return {
    type: actions.HIDE_SUB_LOADING_INDICATION,
  }
}

function displayWarning (text) {
  return {
    type: actions.DISPLAY_WARNING,
    value: text,
  }
}

function hideWarning () {
  return {
    type: actions.HIDE_WARNING,
  }
}

function requestExportAccount () {
  return {
    type: actions.REQUEST_ACCOUNT_EXPORT,
  }
}

function exportAccount (address) {
  var self = this

  return function (dispatch) {
    dispatch(self.showLoadingIndication())

    log.debug(`background.exportAccount`)
    background.exportAccount(address, function (err, result) {
      dispatch(self.hideLoadingIndication())

      if (err) {
        console.error(err)
        return dispatch(self.displayWarning('Had a problem exporting the account.'))
      }

      dispatch(self.showPrivateKey(result))
    })
  }
}

function showPrivateKey (key) {
  return {
    type: actions.SHOW_PRIVATE_KEY,
    value: key,
  }
}

function saveAccountLabel (account, label) {
  return (dispatch) => {
    dispatch(actions.showLoadingIndication())
    log.debug(`background.saveAccountLabel`)
    background.saveAccountLabel(account, label, (err) => {
      dispatch(actions.hideLoadingIndication())
      if (err) {
        return dispatch(actions.displayWarning(err.message))
      }
      dispatch({
        type: actions.SAVE_ACCOUNT_LABEL,
        value: { account, label },
      })
    })
  }
}

function showSendPage () {
  return {
    type: actions.SHOW_SEND_PAGE,
  }
}

function buyEth (address, amount) {
  return (dispatch) => {
    log.debug(`background.buyEth`)
    background.buyEth(address, amount)
    dispatch({
      type: actions.BUY_ETH,
    })
  }
}

function buyEthView (address) {
  return {
    type: actions.BUY_ETH_VIEW,
    value: address,
  }
}

function updateCoinBaseAmount (value) {
  return {
    type: actions.UPDATE_COINBASE_AMOUNT,
    value,
  }
}

function updateBuyAddress (value) {
  return {
    type: actions.UPDATE_BUY_ADDRESS,
    value,
  }
}

function coinBaseSubview () {
  return {
    type: actions.COINBASE_SUBVIEW,
  }
}

function pairUpdate (coin) {
  return (dispatch) => {
    dispatch(actions.showSubLoadingIndication())
    dispatch(actions.hideWarning())
    shapeShiftRequest('marketinfo', {pair: `${coin.toLowerCase()}_eth`}, (mktResponse) => {
      dispatch(actions.hideSubLoadingIndication())
      dispatch({
        type: actions.PAIR_UPDATE,
        value: {
          marketinfo: mktResponse,
        },
      })
    })
  }
}

function shapeShiftSubview (network) {
  var pair = 'btc_eth'

  return (dispatch) => {
    dispatch(actions.showSubLoadingIndication())
    shapeShiftRequest('marketinfo', {pair}, (mktResponse) => {
      shapeShiftRequest('getcoins', {}, (response) => {
        dispatch(actions.hideSubLoadingIndication())
        if (mktResponse.error) return dispatch(actions.displayWarning(mktResponse.error))
        dispatch({
          type: actions.SHAPESHIFT_SUBVIEW,
          value: {
            marketinfo: mktResponse,
            coinOptions: response,
          },
        })
      })
    })
  }
}

function coinShiftRquest (data, marketData) {
  return (dispatch) => {
    dispatch(actions.showLoadingIndication())
    shapeShiftRequest('shift', { method: 'POST', data}, (response) => {
      dispatch(actions.hideLoadingIndication())
      if (response.error) return dispatch(actions.displayWarning(response.error))
      var message = `
        Deposit your ${response.depositType} to the address bellow:`
      log.debug(`background.createShapeShiftTx`)
      background.createShapeShiftTx(response.deposit, response.depositType)
      dispatch(actions.showQrView(response.deposit, [message].concat(marketData)))
    })
  }
}

function showQrView (data, message) {
  return {
    type: actions.SHOW_QR_VIEW,
    value: {
      message: message,
      data: data,
    },
  }
}
function reshowQrCode (data, coin) {
  return (dispatch) => {
    dispatch(actions.showLoadingIndication())
    shapeShiftRequest('marketinfo', {pair: `${coin.toLowerCase()}_eth`}, (mktResponse) => {
      if (mktResponse.error) return dispatch(actions.displayWarning(mktResponse.error))

      var message = [
        `Deposit your ${coin} to the address bellow:`,
        `Deposit Limit: ${mktResponse.limit}`,
        `Deposit Minimum:${mktResponse.minimum}`,
      ]

      dispatch(actions.hideLoadingIndication())
      return dispatch(actions.showQrView(data, message))
    })
  }
}

function shapeShiftRequest (query, options, cb) {
  var queryResponse, method
  !options ? options = {} : null
  options.method ? method = options.method : method = 'GET'

  var requestListner = function (request) {
    queryResponse = JSON.parse(this.responseText)
    cb ? cb(queryResponse) : null
    return queryResponse
  }

  var shapShiftReq = new XMLHttpRequest()
  shapShiftReq.addEventListener('load', requestListner)
  shapShiftReq.open(method, `https://shapeshift.io/${query}/${options.pair ? options.pair : ''}`, true)

  if (options.method === 'POST') {
    var jsonObj = JSON.stringify(options.data)
    shapShiftReq.setRequestHeader('Content-Type', 'application/json')
    return shapShiftReq.send(jsonObj)
  } else {
    return shapShiftReq.send()
  }
}

// Call Background Then Update
//
// A function generator for a common pattern wherein:
// We show loading indication.
// We call a background method.
// We hide loading indication.
// If it errored, we show a warning.
// If it didn't, we update the state.
function callBackgroundThenUpdate (method, ...args) {
  return (dispatch) => {
    dispatch(actions.showLoadingIndication())
    method.call(background, ...args, (err) => {
      dispatch(actions.hideLoadingIndication())
      if (err) {
        return dispatch(actions.displayWarning(err.message))
      }
      forceUpdateMetamaskState(dispatch)
    })
  }
}

function forceUpdateMetamaskState(dispatch){
  log.debug(`background.getState`)
  background.getState((err, newState) => {
    if (err) {
      return dispatch(actions.displayWarning(err.message))
    }
    dispatch(actions.updateMetamaskState(newState))
  })
}<|MERGE_RESOLUTION|>--- conflicted
+++ resolved
@@ -670,7 +670,6 @@
 //
 
 function setRpcTarget (newRpc) {
-<<<<<<< HEAD
   return (dispatch) => {
     if (global.METAMASK_DEBUG) console.log(`background.setRpcTarget`)
     background.setRpcTarget(newRpc)
@@ -684,13 +683,6 @@
         value,
       })
     })
-=======
-  log.debug(`background.setRpcTarget`)
-  background.setRpcTarget(newRpc)
-  return {
-    type: actions.SET_RPC_TARGET,
-    value: newRpc,
->>>>>>> f162a115
   }
 }
 
